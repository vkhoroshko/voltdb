/* This file is part of VoltDB.
 * Copyright (C) 2008-2014 VoltDB Inc.
 *
 * This program is free software: you can redistribute it and/or modify
 * it under the terms of the GNU Affero General Public License as
 * published by the Free Software Foundation, either version 3 of the
 * License, or (at your option) any later version.
 *
 * This program is distributed in the hope that it will be useful,
 * but WITHOUT ANY WARRANTY; without even the implied warranty of
 * MERCHANTABILITY or FITNESS FOR A PARTICULAR PURPOSE.  See the
 * GNU Affero General Public License for more details.
 *
 * You should have received a copy of the GNU Affero General Public License
 * along with VoltDB.  If not, see <http://www.gnu.org/licenses/>.
 */

package org.hsqldb_voltpatches;

import org.hsqldb_voltpatches.lib.HashMappedList;
import org.hsqldb_voltpatches.persist.HsqlProperties;
import org.hsqldb_voltpatches.result.Result;
import org.hsqldb_voltpatches.result.ResultConstants;

/**
 * This class is built to create a single in-memory database
 * which can then be easily manipulated by VoltDB code.
 * <p>
 * Primary interaction with HSQLDB in the following ways:
 * <ul>
 * <li>Initialize an In-Memory SQL Store</li>
 * <li>Execute DDL Statements</li>
 * <li>Dump Serialized Catalog as XML</li>
 * <li>Compile SQL DML Statements to XML</li>
 * </ul>
 */
public class HSQLInterface {
    /**
     * The spacer to use for nested XML elements
     */
    public static final String XML_INDENT = "    ";

    /**
     * Exception subclass that is thrown from <code>getXMLCompiledStatement</code>
     * and <code>runDDLCommand</code> when a SQL parse error is encountered.
     *
     * @see getXMLCompiledStatement
     * @see runDDLCommand
     */
    public static class HSQLParseException extends Exception {
        private static final long serialVersionUID = -7341323582748684001L;

        private String message = null;
        private Integer lineNo = null;

        HSQLParseException(String msg) {
            message = msg;
        }

        HSQLParseException(String msg, int lineNo) {
            message = msg;
            this.lineNo = lineNo;
        }

        public Integer getLineNumber() {
            return lineNo;
        }

        @Override
        public String getMessage() {
            return message;
        }
    }

    Session sessionProxy;
    static int instanceId = 0;

    private HSQLInterface(Session sessionProxy) {
        this.sessionProxy = sessionProxy;
    }

    @Override
    public void finalize() {
        final Database db = sessionProxy.getDatabase();
        sessionProxy.close();
        db.close(Database.CLOSEMODE_IMMEDIATELY);
        sessionProxy = null;
    }

    /**
     * Load up an HSQLDB in-memory instance.
     *
     * @return A newly initialized in-memory HSQLDB instance accessible
     * through the returned instance of HSQLInterface
     */
    public static HSQLInterface loadHsqldb() {
        Session sessionProxy = null;
        String name = "hsqldbinstance-" + String.valueOf(instanceId) + "-" + String.valueOf(System.currentTimeMillis());
        instanceId++;

        HsqlProperties props = new HsqlProperties();
        try {
            sessionProxy = DatabaseManager.newSession(DatabaseURL.S_MEM, name, "SA", "", props, 0);
        } catch (HsqlException e) {
            e.printStackTrace();
        }

        // make HSQL case insensitive
        sessionProxy.executeDirectStatement("SET IGNORECASE TRUE;");

        return new HSQLInterface(sessionProxy);
    }

    /**
     * Modify the current schema with a SQL DDL command.
     *
     * @param ddl The SQL DDL statement to be run.
     * @throws HSQLParseException Throws exception if SQL parse error is
     * encountered.
     */
    public void runDDLCommand(String ddl) throws HSQLParseException {
        Result result = sessionProxy.executeDirectStatement(ddl);
        if (result.hasError()) {
            throw new HSQLParseException(result.getMainString());
        }
    }

    /**
     * Load a text file full or DDL and run <code>runDDLCommand</code>
     * on every DDL statment in the file.
     *
     * @param path Path to a text file containing semi-colon
     * delimeted SQL DDL statements.
     * @throws HSQLParseException throws an exeption if there
     * is a problem reading, parsing, or running the file.
     */
    public void runDDLFile(String path) throws HSQLParseException {
        HSQLFileParser.Statement[] stmts;
        stmts = HSQLFileParser.getStatements(path);
        for (HSQLFileParser.Statement stmt : stmts) {
            try {
                runDDLCommand(stmt.statement);
            } catch (HSQLParseException e) {
                e.lineNo = stmt.lineNo;
                throw e;
            }
        }
    }

    /**
     * Compile a SQL statement with parameters into an XML representation.<p>
     * Any question-marks (?) in the statement will be considered parameters.
     *
     * @param sql SQL statement to be compiled against the current schema.
     * @return Pseudo XML representation of the compiled statement.
     * @throws HSQLParseException Throws exception if SQL parse error is
     * encountered.
     */
    public VoltXMLElement getXMLCompiledStatement(String sql) throws HSQLParseException
    {
        Statement cs = null;
        // clear the expression node id set for determinism
        sessionProxy.resetVoltNodeIds();

        try {
            cs = sessionProxy.compileStatement(sql);
        } catch( HsqlException hex) {
            // a switch in case we want to give more error details on additional error codes
            switch( hex.getErrorCode()) {
            case -ErrorCode.X_42581:
                throw new HSQLParseException("SQL Syntax error in \"" + sql + "\" " + hex.getMessage());
            default:
                throw new HSQLParseException(hex.getMessage());
            }
        } catch (Throwable t) {
            throw new HSQLParseException(t.getMessage());
        }

        //Result result = Result.newPrepareResponse(cs.id, cs.type, rmd, pmd);
        Result result = Result.newPrepareResponse(cs);
        if (result.hasError()) {
            throw new HSQLParseException(result.getMainString());
        }

        VoltXMLElement xml = null;
        xml = cs.voltGetStatementXML(sessionProxy);

        // this releases some small memory hsql uses that builds up over time if not
        // cleared
        // if it's not called for every call of getXMLCompiledStatement, that's ok;
        // it'll get called next time
        sessionProxy.sessionData.persistentStoreCollection.clearAllTables();

        // clean up sql-in expressions
        fixupInStatementExpressions(xml);

        assert(xml != null);

        return xml;
    }

    /**
     * Recursively find all in-lists found in the XML and munge them into the
     * simpler thing we want to pass to the AbstractParsedStmt.
     * @throws HSQLParseException 
     */
    private void fixupInStatementExpressions(VoltXMLElement expr) throws HSQLParseException {
        if (doesExpressionReallyMeanIn(expr)) {
            inFixup(expr);
            // can return because in can't be nested
            return;
        }

        // recursive hunt
        for (VoltXMLElement child : expr.children) {
            fixupInStatementExpressions(child);
        }
    }

    /**
     * Find in-expressions in fresh-off-the-hsql-boat Volt XML. Is this fake XML
     * representing an in-list in the weird table/row way that HSQL generates
     * in-list expressions. Used by {@link this#fixupInStatementExpressions(VoltXMLElement)}.
     * @throws HSQLParseException 
     */
    private boolean doesExpressionReallyMeanIn(VoltXMLElement expr) throws HSQLParseException {
        if (!expr.name.equals("operation")) {
            return false;
        }
        if (!expr.attributes.containsKey("optype") ||
            !expr.attributes.get("optype").equals("equal")) {
            return false;
        }

        // see if the children are "row" and "table" or "tablesubquery".
        int rowCount = 0;
        int tableCount = 0;
        int subqueryCount = 0;
        int valueCount = 0;
        for (VoltXMLElement child : expr.children) {
            if (child.name.equals("row")) {
                rowCount++;
            }
            else if (child.name.equals("table")) {
                tableCount++;
            }
            else if (child.name.equals("tablesubquery")) {
                subqueryCount++;
            }
            else if (child.name.equals("value")) {
                valueCount++;
            }
        }
        if ((tableCount + rowCount > 0) && (tableCount + valueCount > 0) ||
<<<<<<< HEAD
// ENG-451-MERGE may not needed
=======
>>>>>>> e09c7cf8
                subqueryCount > 0) {
            assert rowCount == 1;
            assert tableCount + subqueryCount + valueCount == 1;
            return true;
        }

        return false;
    }

    /**
     * Take an equality-test expression that represents in-list
     * and munge it into the simpler thing we want to output
     * to the ParsedExrpession classes.
     */
    private void inFixup(VoltXMLElement inElement) {
        // make this an in expression
        inElement.name = "operation";
        inElement.attributes.put("optype", "in");

        VoltXMLElement rowElem = null;
        VoltXMLElement tableElem = null;
        VoltXMLElement subqueryElem = null;
        VoltXMLElement valueElem = null;
        for (VoltXMLElement child : inElement.children) {
            if (child.name.equals("row")) {
                rowElem = child;
            }
            else if (child.name.equals("table")) {
                tableElem = child;
            }
            else if (child.name.equals("tablesubquery")) {
                subqueryElem = child;
            }
            else if (child.name.equals("value")) {
                valueElem = child;
            }
        }

        VoltXMLElement inlist;
        if (tableElem != null) {
            // make the table expression an in-list
            inlist = new VoltXMLElement("vector");
            for (VoltXMLElement child : tableElem.children) {
                assert(child.name.equals("row"));
                assert(child.children.size() == 1);
                inlist.children.addAll(child.children);
            }
        } else if (subqueryElem != null) {
            inlist = subqueryElem;
        } else {
            assert valueElem != null;
            inlist = valueElem;
        }

        assert(rowElem != null);
        assert(inlist != null);
        inElement.children.clear();
        // add the row
        inElement.children.add(rowElem);
        // add the inlist
        inElement.children.add(inlist);
    }

    /**
     * Debug-only method that prints out the names of all
     * tables in the current schema.
     */
    @SuppressWarnings("unused")
    private void printTables() {
        String schemaName = null;
        try {
            schemaName = sessionProxy.getSchemaName(null);
        } catch (HsqlException e) {
            e.printStackTrace();
        }
        SchemaManager schemaManager = sessionProxy.getDatabase().schemaManager;

        System.out.println("*** Tables For Schema: " + schemaName + " ***");

        // load all the tables
        HashMappedList hsqlTables = schemaManager.getTables(schemaName);
        for (int i = 0; i < hsqlTables.size(); i++) {
            Table table = (Table) hsqlTables.get(i);
            System.out.println(table.getName().name);
        }
    }

    /**
     * Get an serialized XML representation of the current schema/catalog.
     *
     * @return The XML representing the catalog.
     * @throws HSQLParseException
     */
    public VoltXMLElement getXMLFromCatalog() throws HSQLParseException {
        VoltXMLElement xml = new VoltXMLElement("databaseschema");

        String schemaName = null;
        try {
            schemaName = sessionProxy.getSchemaName(null);
        } catch (HsqlException e) {
            e.printStackTrace();
        }
        SchemaManager schemaManager = sessionProxy.getDatabase().schemaManager;

        // load all the tables
        HashMappedList hsqlTables = schemaManager.getTables(schemaName);
        for (int i = 0; i < hsqlTables.size(); i++) {
            Table table = (Table) hsqlTables.get(i);
            VoltXMLElement vxmle = table.voltGetTableXML(sessionProxy);
            xml.children.add(vxmle);
            assert(vxmle != null);
        }

        return xml;
    }
}<|MERGE_RESOLUTION|>--- conflicted
+++ resolved
@@ -252,10 +252,6 @@
             }
         }
         if ((tableCount + rowCount > 0) && (tableCount + valueCount > 0) ||
-<<<<<<< HEAD
-// ENG-451-MERGE may not needed
-=======
->>>>>>> e09c7cf8
                 subqueryCount > 0) {
             assert rowCount == 1;
             assert tableCount + subqueryCount + valueCount == 1;
