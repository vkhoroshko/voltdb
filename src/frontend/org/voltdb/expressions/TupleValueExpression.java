--- conflicted
+++ resolved
@@ -24,19 +24,15 @@
 import org.voltdb.catalog.Column;
 import org.voltdb.catalog.Database;
 import org.voltdb.catalog.Table;
-<<<<<<< HEAD
 import org.voltdb.planner.AbstractParsedStmt;
 import org.voltdb.planner.parseinfo.StmtTableScan;
-=======
-import org.voltdb.planner.StmtTableScan;
->>>>>>> 42e354e7
 import org.voltdb.plannodes.NodeSchema;
 import org.voltdb.plannodes.SchemaColumn;
 import org.voltdb.types.ExpressionType;
 
 /**
-*
-*/
+ *
+ */
 public class TupleValueExpression extends AbstractValueExpression {
 
     public enum Members {
@@ -55,12 +51,12 @@
 
     /**
      * Create a new TupleValueExpression
-     * @param tableName The name of the table where this column originated,
-     * if any. Currently, internally created columns will be assigned
-     * the table name "VOLT_TEMP_TABLE" for disambiguation.
-     * @param tableAlias The alias assigned to this table, if any
-     * @param columnName The name of this column, if any
-     * @param columnAlias The alias assigned to this column, if any
+     * @param tableName  The name of the table where this column originated,
+     *        if any.  Currently, internally created columns will be assigned
+     *        the table name "VOLT_TEMP_TABLE" for disambiguation.
+     * @param tableAlias  The alias assigned to this table, if any
+     * @param columnName  The name of this column, if any
+     * @param columnAlias  The alias assigned to this column, if any
      * @param columnIndex. The column index in the table
      */
     public TupleValueExpression(String tableName,
