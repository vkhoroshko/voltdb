/* This file is part of VoltDB.
 * Copyright (C) 2008-2014 VoltDB Inc.
 *
 * This program is free software: you can redistribute it and/or modify
 * it under the terms of the GNU Affero General Public License as
 * published by the Free Software Foundation, either version 3 of the
 * License, or (at your option) any later version.
 *
 * This program is distributed in the hope that it will be useful,
 * but WITHOUT ANY WARRANTY; without even the implied warranty of
 * MERCHANTABILITY or FITNESS FOR A PARTICULAR PURPOSE.  See the
 * GNU Affero General Public License for more details.
 *
 * You should have received a copy of the GNU Affero General Public License
 * along with VoltDB.  If not, see <http://www.gnu.org/licenses/>.
 */

package org.voltdb.expressions;

import java.util.ArrayDeque;
import java.util.ArrayList;
import java.util.Collection;
import java.util.HashMap;
import java.util.HashSet;
import java.util.List;
import java.util.Map;
import java.util.Set;
import java.util.Stack;

import org.voltdb.types.ExpressionType;

/**
 *
 */
public abstract class ExpressionUtil {

    public static void finalizeValueTypes(AbstractExpression exp)
    {
        exp.normalizeOperandTypes_recurse();
        exp.finalizeValueTypes();
    }

    /**
     *
     * @param exps
     */
    public static AbstractExpression combine(Collection<AbstractExpression> exps) {
        if (exps.isEmpty()) {
            return null;
        }
        Stack<AbstractExpression> stack = new Stack<AbstractExpression>();
        stack.addAll(exps);

        // TODO: This code probably doesn't need to go through all this trouble to create AND trees
        // like "((D and C) and B) and A)" from the list "[A, B, C, D]".
        // There is an easier algorithm that does not require stacking intermediate results.
        // Even better, it would be easier here to generate "(D and (C and (B and A)))"
        // which would also short-circuit slightly faster in the executor.
        // NOTE: Any change to the structure of the trees produced by this algorithm should be
        // reflected in the algorithm used to reverse the process in uncombine(AbstractExpression expr).

        AbstractExpression ret = null;
        while (stack.size() > 1) {
            AbstractExpression child_exp = stack.pop();
            //
            // If our return node is null, then we need to make a new one
            //
            if (ret == null) {
                ret = new ConjunctionExpression(ExpressionType.CONJUNCTION_AND);
                ret.setLeft(child_exp);
            //
            // Check whether we can add it to the right side
            //
            } else if (ret.getRight() == null) {
                ret.setRight(child_exp);
                stack.push(ret);
                ret = null;
            }
        }
        if (ret == null) {
            ret = stack.pop();
        } else {
            ret.setRight(stack.pop());
        }
        return ret;
    }

    /**
     * Undo the effects of the combine(List<AbstractExpression> exps) method to reconstruct the list
     * of expressions in its original order, basically right-to-left in the given expression tree.
     * NOTE: This implementation is tuned to the odd shape of the trees produced by combine,
     * namely leaf-nodes-on-the-right "(((D and C) and B) and A)" from "[A,B,C,D]".
     * Any change there should have a corresponding change here.
     * @param expr
     * @return
     */
    public static List<AbstractExpression> uncombine(AbstractExpression expr)
    {
        if (expr == null) {
            return new ArrayList<AbstractExpression>();
        }
        if (expr instanceof ConjunctionExpression) {
            ConjunctionExpression conj = (ConjunctionExpression)expr;
            if (conj.getExpressionType() == ExpressionType.CONJUNCTION_AND) {
                // Calculate the list for the tree or leaf on the left.
                List<AbstractExpression> branch = uncombine(conj.getLeft());
                // Insert the leaf on the right at the head of that list
                branch.add(0, conj.getRight());
                return branch;
            }
            // Any other kind of conjunction must have been a leaf. Fall through.
        }
        // At the left-most leaf, start a new list.
        List<AbstractExpression> leaf = new ArrayList<AbstractExpression>();
        leaf.add(expr);
        return leaf;
    }

    /**
     * Convert one or more predicates, potentially in an arbitrarily nested conjunction tree
     * into a flattened collection. Similar to uncombine but for arbitrary tree shapes and with no
     * guarantee of the result collection type or of any ordering within the collection.
     * In fact, it currently fills an ArrayDeque via a left=to-right breadth first traversal,
     * but for no particular reason, so that's all subject to change.
     * @param expr
     * @return a Collection containing expr or if expr is a conjunction, its top-level non-conjunction
     * child expressions.
     */
    public static Collection<AbstractExpression> uncombineAny(AbstractExpression expr)
    {
        ArrayDeque<AbstractExpression> out = new ArrayDeque<AbstractExpression>();
        if (expr != null) {
            ArrayDeque<AbstractExpression> in = new ArrayDeque<AbstractExpression>();
            // this chunk of code breaks the code into a list of expression that
            // all have to be true for the where clause to be true
            in.add(expr);
            AbstractExpression inExpr = null;
            while ((inExpr = in.poll()) != null) {
                if (inExpr.getExpressionType() == ExpressionType.CONJUNCTION_AND) {
                    in.add(inExpr.getLeft());
                    in.add(inExpr.getRight());
                }
                else {
                    out.add(inExpr);
                }
            }
        }
        return out;
    }

    public static boolean isColumnEquivalenceFilter(AbstractExpression expr) {
        // Ignore expressions that are not of COMPARE_EQUAL type
        if (expr.getExpressionType() != ExpressionType.COMPARE_EQUAL) {
            return false;
        }
        AbstractExpression leftExpr = expr.getLeft();
        AbstractExpression rightExpr = expr.getRight();
        // Can't use an expression that is based on a column value but is not just a simple column value.
        if ( ( ! (leftExpr instanceof TupleValueExpression)) &&
                leftExpr.hasAnySubexpressionOfClass(TupleValueExpression.class) ) {
            return false;
        }
        if ( ( ! (rightExpr instanceof TupleValueExpression)) &&
                rightExpr.hasAnySubexpressionOfClass(TupleValueExpression.class) ) {
            return false;
        }
        return true;
    }

    /**
     * Find any listed expressions that qualify as potential partitioning where filters,
     * which is to say are equality comparisons with a TupleValueExpression on at least one side,
     * and a TupleValueExpression, ConstantValueExpression, or ParameterValueExpression on the other.
     * Add them to a map keyed by the TupleValueExpression(s) involved.
     * @param filterList a list of candidate expressions
     * @param the running result
     * @return a Collection containing the qualifying filter expressions.
     */
    public static void
    collectPartitioningFilters(Collection<AbstractExpression> filterList,
                               HashMap<AbstractExpression, Set<AbstractExpression> > equivalenceSet)
    {
        for (AbstractExpression expr : filterList) {
            if ( ! isColumnEquivalenceFilter(expr)) {
                continue;
            }
            AbstractExpression leftExpr = expr.getLeft();
            AbstractExpression rightExpr = expr.getRight();

            // Any two asserted-equal expressions need to map to the same equivalence set,
            // which must contain them and must be the only such set that contains them.
            Set<AbstractExpression> eqSet1 = null;
            if (equivalenceSet.containsKey(leftExpr)) {
                eqSet1 = equivalenceSet.get(leftExpr);
            }
            if (equivalenceSet.containsKey(rightExpr)) {
                Set<AbstractExpression> eqSet2 = equivalenceSet.get(rightExpr);
                if (eqSet1 == null) {
                    // Add new leftExpr into existing rightExpr's eqSet.
                    equivalenceSet.put(leftExpr, eqSet2);
                    eqSet2.add(leftExpr);
                } else {
                    // Merge eqSets, re-mapping all the rightExpr's equivalents into leftExpr's eqset.
                    for (AbstractExpression eqMember : eqSet2) {
                        eqSet1.add(eqMember);
                        equivalenceSet.put(eqMember, eqSet1);
                    }
                }
            } else {
                if (eqSet1 == null) {
                    // Both leftExpr and rightExpr are new -- add leftExpr to the new eqSet first.
                    eqSet1 = new HashSet<AbstractExpression>();
                    equivalenceSet.put(leftExpr, eqSet1);
                    eqSet1.add(leftExpr);
                }
                // Add new rightExpr into leftExpr's eqSet.
                equivalenceSet.put(rightExpr, eqSet1);
                eqSet1.add(rightExpr);
            }
        }
    }

    /**
     *
     * @param left
     * @param right
     * @return Both expressions passed in combined by an And conjunction.
     */
    public static AbstractExpression combine(AbstractExpression left, AbstractExpression right) {
        return new ConjunctionExpression(ExpressionType.CONJUNCTION_AND, left, right);
    }

    /**
     * Recursively walk an expression and return a list of all the tuple
     * value expressions it contains.
     */
    public static List<TupleValueExpression>
    getTupleValueExpressions(AbstractExpression input)
    {
        ArrayList<TupleValueExpression> tves =
            new ArrayList<TupleValueExpression>();
        // recursive stopping steps
        if (input == null)
        {
            return tves;
        } else if (input instanceof TupleValueExpression) {
            tves.add((TupleValueExpression) input);
            return tves;
        } else if (input instanceof SubqueryExpression) {
            SubqueryExpression subqueryExpr = (SubqueryExpression) input;
<<<<<<< HEAD
            for(AbstractExpression tve : subqueryExpr.m_args) {
                assert(tve instanceof TupleValueExpression);
                tves.add((TupleValueExpression) tve);
=======
            for(AbstractExpression arg : subqueryExpr.m_args) {
                tves.addAll(getTupleValueExpressions(arg));
>>>>>>> e09c7cf8
            }
            return tves;
        }

        // recursive calls
        tves.addAll(getTupleValueExpressions(input.m_left));
        tves.addAll(getTupleValueExpressions(input.m_right));
        if (input.m_args != null) {
            for (AbstractExpression argument : input.m_args) {
                tves.addAll(getTupleValueExpressions(argument));
            }
        }
        return tves;
    }

    /**
     * Method to simplify an expression by eliminating identical subexpressions (same id)
     * If the expression is a logical conjunction of the form e1 AND e2 AND e3 AND e4,
     * and subexpression e1 is identical to the subexpression e2 the simplified expression is
     * e1 AND e3 AND e4.
     *
     * @param expr to simplify
     * @return simplified expression.
     */
    public static AbstractExpression eliminateDuplicates(Collection<AbstractExpression> exprList) {
        // Eliminate duplicates by building the map of expression's ids, values.
        Map<String, AbstractExpression> subExprMap = new HashMap<String, AbstractExpression>();
        for (AbstractExpression subExpr : exprList) {
            subExprMap.put(subExpr.m_id, subExpr);
        }
        // Now reconstruct the expression
        ArrayList<AbstractExpression> newList = new ArrayList<AbstractExpression>();
        newList.addAll(subExprMap.values());
        return ExpressionUtil.combine(newList);
    }

    /**
     *  A condition is null-rejected for a given table in the following cases:
     *      If it is of the form A IS NOT NULL, where A is an attribute of any of the inner tables
     *      If it is a predicate containing a reference to an inner table that evaluates to UNKNOWN
     *          when one of its arguments is NULL
     *      If it is a conjunction containing a null-rejected condition as a conjunct
     *      If it is a disjunction of null-rejected conditions
     *
     * @param expr
     * @param tableAlias
     * @return
     */
    public static boolean isNullRejectingExpression(AbstractExpression expr, String tableAlias) {
        ExpressionType exprType = expr.getExpressionType();
        if (exprType == ExpressionType.CONJUNCTION_AND) {
            assert(expr.m_left != null && expr.m_right != null);
            return isNullRejectingExpression(expr.m_left, tableAlias) || isNullRejectingExpression(expr.m_right, tableAlias);
        } else if (exprType == ExpressionType.CONJUNCTION_OR) {
            assert(expr.m_left != null && expr.m_right != null);
            return isNullRejectingExpression(expr.m_left, tableAlias) && isNullRejectingExpression(expr.m_right, tableAlias);
        } else if (exprType == ExpressionType.OPERATOR_NOT) {
            assert(expr.m_left != null);
            // "NOT ( P and Q )" is as null-rejecting as "NOT P or NOT Q"
            // "NOT ( P or Q )" is as null-rejecting as "NOT P and NOT Q"
            // Handling AND and OR expressions requires a "negated" flag to the recursion that tweaks
            // (switches?) the handling of ANDs and ORs to enforce the above equivalences.
            if (expr.m_left.getExpressionType() == ExpressionType.OPERATOR_IS_NULL) {
                return containsMatchingTVE(expr, tableAlias);
            } else if (expr.m_left.getExpressionType() == ExpressionType.CONJUNCTION_AND ||
                    expr.m_left.getExpressionType() == ExpressionType.CONJUNCTION_OR) {
                assert(expr.m_left.m_left != null && expr.m_left.m_right != null);
                // Need to test for an existing child NOT and skip it.
                // e.g. NOT (P AND NOT Q) --> (NOT P) OR NOT NOT Q --> (NOT P) OR Q
                AbstractExpression tempLeft = null;
                if (expr.m_left.m_left.getExpressionType() != ExpressionType.OPERATOR_NOT) {
                    tempLeft = new OperatorExpression(ExpressionType.OPERATOR_NOT, expr.m_left.m_left, null);
                } else {
                    assert(expr.m_left.m_left.m_left != null);
                    tempLeft = expr.m_left.m_left.m_left;
                }
                AbstractExpression tempRight = null;
                if (expr.m_left.m_right.getExpressionType() != ExpressionType.OPERATOR_NOT) {
                    tempRight = new OperatorExpression(ExpressionType.OPERATOR_NOT, expr.m_left.m_right, null);
                } else {
                    assert(expr.m_left.m_right.m_left != null);
                    tempRight = expr.m_left.m_right.m_left;
                }
                ExpressionType type = (expr.m_left.getExpressionType() == ExpressionType.CONJUNCTION_AND) ?
                        ExpressionType.CONJUNCTION_OR : ExpressionType.CONJUNCTION_AND;
                AbstractExpression tempExpr = new OperatorExpression(type, tempLeft, tempRight);
                return isNullRejectingExpression(tempExpr, tableAlias);
            } else if (expr.m_left.getExpressionType() == ExpressionType.OPERATOR_NOT) {
                // It's probably safe to assume that HSQL will have stripped out other double negatives,
                // (like "NOT T.c IS NOT NULL"). Yet, we could also handle them here
                assert(expr.m_left.m_left != null);
                return isNullRejectingExpression(expr.m_left.m_left, tableAlias);
            } else {
                return isNullRejectingExpression(expr.m_left, tableAlias);
            }
        } else if (exprType == ExpressionType.OPERATOR_IS_NULL) {
            // IS NOT NULL is NULL rejecting -- IS NULL is not
            return false;
        } else {
            // @TODO ENG_3038 Is it safe to assume for the rest of the expressions that if
            // it contains a TVE with the matching table name then it is NULL rejection expression?
            // Presently, yes, logical expressions are not expected to appear inside other
            // generalized expressions, so since the handling of other kinds of expressions
            // is pretty much "containsMatchingTVE", this fallback should be safe.
            // The only planned developments that might contradict this restriction (AFAIK --paul)
            // would be support for standard pseudo-functions that take logical condition arguments.
            // These should probably be supported as special non-functions/operations for a number
            // of reasons and may need special casing here.
            return containsMatchingTVE(expr, tableAlias);
        }
    }

    /**
     *  Return true/false whether an expression contains any aggregate expression
     *
     * @param expr
     * @return true is expression contains an aggregate subexpression
     */
    public static boolean containsAggregateExpression(AbstractExpression expr) {
        return expr.hasAnySubexpressionOfType(ExpressionType.AGGREGATE_AVG) ||
                expr.hasAnySubexpressionOfType(ExpressionType.AGGREGATE_COUNT) ||
                expr.hasAnySubexpressionOfType(ExpressionType.AGGREGATE_COUNT_STAR) ||
                expr.hasAnySubexpressionOfType(ExpressionType.AGGREGATE_MAX) ||
                expr.hasAnySubexpressionOfType(ExpressionType.AGGREGATE_MIN) ||
                expr.hasAnySubexpressionOfType(ExpressionType.AGGREGATE_SUM);
    }

    private static boolean containsMatchingTVE(AbstractExpression expr, String tableAlias) {
        assert(expr != null);
        List<TupleValueExpression> tves = getTupleValueExpressions(expr);
        for (TupleValueExpression tve : tves) {
            if (tve.m_tableAlias != null) {
                if (tve.m_tableAlias.equals(tableAlias)) {
                    return true;
                }
            } else if (tve.m_tableName.equals(tableAlias)) {
                return true;
            }
        }
        return false;
    }
}<|MERGE_RESOLUTION|>--- conflicted
+++ resolved
@@ -248,14 +248,8 @@
             return tves;
         } else if (input instanceof SubqueryExpression) {
             SubqueryExpression subqueryExpr = (SubqueryExpression) input;
-<<<<<<< HEAD
-            for(AbstractExpression tve : subqueryExpr.m_args) {
-                assert(tve instanceof TupleValueExpression);
-                tves.add((TupleValueExpression) tve);
-=======
             for(AbstractExpression arg : subqueryExpr.m_args) {
                 tves.addAll(getTupleValueExpressions(arg));
->>>>>>> e09c7cf8
             }
             return tves;
         }
