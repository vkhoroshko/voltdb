--- conflicted
+++ resolved
@@ -156,11 +156,11 @@
     public void setPerPartitionTxnIds(long[] perPartitionTxnIds);
 
     /**
-<<<<<<< HEAD
      * Update the EE hashinator with the given configuration.
      */
     public void updateHashinator(Pair<TheHashinator.HashinatorType, byte[]> config);
-=======
+
+    /**
      * Get the site-local fragment id for a given plan identified by 20-byte sha-1 hash
      */
     public long getFragmentIdForPlanHash(byte[] planHash);
@@ -181,5 +181,4 @@
      * Get the full JSON plan associated with a given site-local fragment id.
      */
     public byte[] planForFragmentId(long fragmentId);
->>>>>>> 005bf47b
 }