/* This file is part of VoltDB.
 * Copyright (C) 2008-2014 VoltDB Inc.
 *
 * This program is free software: you can redistribute it and/or modify
 * it under the terms of the GNU Affero General Public License as
 * published by the Free Software Foundation, either version 3 of the
 * License, or (at your option) any later version.
 *
 * This program is distributed in the hope that it will be useful,
 * but WITHOUT ANY WARRANTY; without even the implied warranty of
 * MERCHANTABILITY or FITNESS FOR A PARTICULAR PURPOSE.  See the
 * GNU Affero General Public License for more details.
 *
 * You should have received a copy of the GNU Affero General Public License
 * along with VoltDB.  If not, see <http://www.gnu.org/licenses/>.
 */

package org.voltdb.compiler;

import java.io.File;
import java.io.FileNotFoundException;
import java.io.FileReader;
import java.io.IOException;
import java.io.LineNumberReader;
import java.math.BigDecimal;
import java.util.ArrayList;
import java.util.Arrays;
import java.util.HashMap;
import java.util.HashSet;
import java.util.List;
import java.util.Map;
import java.util.Map.Entry;
import java.util.TreeMap;
import java.util.regex.Matcher;
import java.util.regex.Pattern;

import org.apache.commons.lang3.StringUtils;
import org.hsqldb_voltpatches.FunctionSQL;
import org.hsqldb_voltpatches.HSQLInterface;
import org.hsqldb_voltpatches.HSQLInterface.HSQLParseException;
import org.hsqldb_voltpatches.VoltXMLElement;
import org.json_voltpatches.JSONException;
import org.json_voltpatches.JSONStringer;
import org.voltdb.VoltType;
import org.voltdb.catalog.CatalogMap;
import org.voltdb.catalog.Column;
import org.voltdb.catalog.ColumnRef;
import org.voltdb.catalog.Constraint;
import org.voltdb.catalog.Database;
import org.voltdb.catalog.Group;
import org.voltdb.catalog.Index;
import org.voltdb.catalog.MaterializedViewInfo;
import org.voltdb.catalog.Table;
import org.voltdb.compiler.VoltCompiler.ProcedureDescriptor;
import org.voltdb.compiler.VoltCompiler.VoltCompilerException;
import org.voltdb.compilereport.TableAnnotation;
import org.voltdb.expressions.AbstractExpression;
import org.voltdb.expressions.FunctionExpression;
import org.voltdb.expressions.TupleValueExpression;
import org.voltdb.groovy.GroovyCodeBlockCompiler;
import org.voltdb.planner.AbstractParsedStmt;
import org.voltdb.planner.ParsedSelectStmt;
import org.voltdb.planner.ParsedSelectStmt.ParsedColInfo;
import org.voltdb.planner.StmtTableScan;
import org.voltdb.types.ConstraintType;
import org.voltdb.types.ExpressionType;
import org.voltdb.types.IndexType;
import org.voltdb.utils.BuildDirectoryUtils;
import org.voltdb.utils.CatalogUtil;
import org.voltdb.utils.Encoder;
import org.voltdb.utils.VoltTypeUtil;


/**
 * Compiles schema (SQL DDL) text files and stores the results in a given catalog.
 *
 */
public class DDLCompiler {

    static final int MAX_COLUMNS = 1024; // KEEP THIS < MAX_PARAM_COUNT to enable default CRUD update.
    static final int MAX_ROW_SIZE = 1024 * 1024 * 2;

    /**
     * Regex Description:
     * <pre>
     * (?i) -- ignore case
     * \\A -- beginning of statement
     * PARTITION -- token
     * \\s+ one or more spaces
     * (PROCEDURE|TABLE) -- either PROCEDURE or TABLE token
     * \\s+ -- one or more spaces
     * .+ -- one or more of any characters
     * ; -- a semicolon
     * \\z -- end of string
     * </pre>
     */
    static final Pattern prePartitionPattern = Pattern.compile(
            "(?i)\\APARTITION\\s+(PROCEDURE|TABLE)\\s+.+;\\z"
            );
    /**
     * NB supports only unquoted table and column names
     *
     * Regex Description:
     * <pre>
     * (?i) -- ignore case
     * \\A -- beginning of statement
     * PARTITION -- token
     * \\s+ -- one or more spaces
     * TABLE -- token
     * \\s+ -- one or more spaces
     * ([\\w$]+) -- [table name capture group 1]
     *    [\\w$]+ -- 1 or more identifier character
     *        (letters, numbers, dollar sign ($) underscore (_))
     * \\s+ -- one or more spaces
     * ON -- token
     * \\s+ -- one or more spaces
     * COLUMN -- token
     * \\s+ -- one or more spaces
     * ([\\w$]+) -- [column name capture group 2]
     *    [\\w$]+ -- 1 or more identifier character
     *        (letters, numbers, dollar sign ($) or underscore (_))
     * \\s* -- 0 or more spaces
     * ; a -- semicolon
     * \\z -- end of string
     * </pre>
     */
    static final Pattern partitionTablePattern = Pattern.compile(
            "(?i)\\APARTITION\\s+TABLE\\s+([\\w$]+)\\s+ON\\s+COLUMN\\s+([\\w$]+)\\s*;\\z"
            );
    /**
     * NB supports only unquoted table and column names
     *
     * Regex Description:
     * <pre>
     * (?i) -- ignore case
     * \\A -- beginning of statement
     * PARTITION -- token
     * \\s+ -- one or more spaces
     * PROCEDURE -- token
     * \\s+ -- one or more spaces
     * ([\\w$]+) -- [procedure name capture group 1]
     *    [\\w$]+ -- one or more identifier character
     *        (letters, numbers, dollar sign ($) or underscore (_))
     * \\s+ -- one or more spaces
     * ON -- token
     * \\s+ -- one or more spaces
     * TABLE -- token
     * \\s+ -- one or more spaces
     * ([\\w$]+) -- [table name capture group 2]
     *    [\\w$]+ -- one or more identifier character
     *        (letters, numbers, dollar sign ($) or underscore (_))
     * \\s+ -- one or more spaces
     * COLUMN -- token
     * \\s+ -- one or more spaces
     * ([\\w$]+) -- [column name capture group 3]
     *    [\\w$]+ -- one or more identifier character
     *        (letters, numbers, dollar sign ($) or underscore (_))
     * (?:\\s+PARAMETER\\s+(\\d+))? 0 or 1 parameter clause [non-capturing]
     *    \\s+ -- one or more spaces
     *    PARAMETER -- token
     *    \\s+ -- one or more spaces
     *    \\d+ -- one ore more number digits [parameter index capture group 4]
     * \\s* -- 0 or more spaces
     * ; -- a semicolon
     * \\z -- end of string
     * </pre>
     */
    static final Pattern partitionProcedurePattern = Pattern.compile(
            "(?i)\\APARTITION\\s+PROCEDURE\\s+([\\w$]+)\\s+ON\\s+TABLE\\s+" +
            "([\\w$]+)\\s+COLUMN\\s+([\\w$]+)(?:\\s+PARAMETER\\s+(\\d+))?\\s*;\\z"
            );

    /**
     * CREATE PROCEDURE from Java class statement regex
     * NB supports only unquoted table and column names
     * Capture groups are tagged as (1) and (2) in comments below.
     */
    static final Pattern procedureClassPattern = Pattern.compile(
            "(?i)" +                                // ignore case
            "\\A" +                                 // beginning of statement
            "CREATE" +                              // CREATE token
            "\\s+" +                                // one or more spaces
            "PROCEDURE" +                           // PROCEDURE token
            "(?:" +                                 // begin optional ALLOW clause
            "\\s+" +                                //   one or more spaces
            "ALLOW" +                               //   ALLOW token
            "\\s+" +                                //   one or more spaces
            "([\\w.$]+(?:\\s*,\\s*[\\w.$]+)*)" +    //   (1) comma-separated role list
            ")?" +                                  // end optional ALLOW clause
            "\\s+" +                                // one or more spaces
            "FROM" +                                // FROM token
            "\\s+" +                                // one or more spaces
            "CLASS" +                               // CLASS token
            "\\s+" +                                // one or more spaces
            "([\\w$.]+)" +                          // (2) class name
            "\\s*" +                                // zero or more spaces
            ";" +                                   // semi-colon terminator
            "\\z"                                   // end of statement
            );

    /**
     * CREATE PROCEDURE with single SELECT or DML statement regex
     * NB supports only unquoted table and column names
     * Capture groups are tagged as (1) and (2) in comments below.
     */
    static final Pattern procedureSingleStatementPattern = Pattern.compile(
            "(?i)" +                                // ignore case
            "\\A" +                                 // beginning of DDL statement
            "CREATE" +                              // CREATE token
            "\\s+" +                                // one or more spaces
            "PROCEDURE" +                           // PROCEDURE token
            "\\s+" +                                // one or more spaces
            "([\\w.$]+)" +                          // (1) procedure name
            "(?:" +                                 // begin optional ALLOW clause
            "\\s+" +                                //   one or more spaces
            "ALLOW" +                               //   ALLOW token
            "\\s+" +                                //   one or more spaces
            "([\\w.$]+(?:\\s*,\\s*[\\w.$]+)*)" +    //   (2) comma-separated role list
            ")?" +                                  // end optional ALLOW clause
            "\\s+" +                                // one or more spaces
            "AS" +                                  // AS token
            "\\s+" +                                // one or more spaces
            "(" +                                   // (3) begin SELECT or DML statement
            "(?:SELECT|INSERT|UPDATE|DELETE|TRUNCATE)" +     //   valid DML start tokens (not captured)
            "\\s+" +                                //   one or more spaces
            ".+)" +                                 //   end SELECT or DML statement
            ";" +                                   // semi-colon terminator
            "\\z"                                   // end of DDL statement
            );

    static final char   BLOCK_DELIMITER_CHAR = '#';
    static final String BLOCK_DELIMITER = "###";

    static final Pattern procedureWithScriptPattern = Pattern.compile(
            "\\A" +                                 // beginning of DDL statement
            "CREATE" +                              // CREATE token
            "\\s+" +                                // one or more spaces
            "PROCEDURE" +                           // PROCEDURE token
            "\\s+" +                                // one or more spaces
            "([\\w.$]+)" +                          // (1) procedure name
            "(?:" +                                 // begin optional ALLOW clause
            "\\s+" +                                //   one or more spaces
            "ALLOW" +                               //   ALLOW token
            "\\s+" +                                //   one or more spaces
            "([\\w.$]+(?:\\s*,\\s*[\\w.$]+)*)" +    //   (2) comma-separated role list
            ")?" +                                  // end optional ALLOW clause
            "\\s+" +                                // one or more spaces
            "AS" +                                  // AS token
            "\\s+" +                                // one or more spaces
            BLOCK_DELIMITER +                       // block delimiter ###
            "(.+)" +                                // (3) code block content
            BLOCK_DELIMITER +                       // block delimiter ###
            "\\s+" +                                // one or more spaces
            "LANGUAGE" +                            // LANGUAGE token
            "\\s+" +                                // one or more spaces
            "(GROOVY)" +                            // (4) language name
            "\\s*" +                                // zero or more spaces
            ";" +                                   // semi-colon terminator
            "\\z",                                  // end of DDL statement
            Pattern.CASE_INSENSITIVE|Pattern.MULTILINE|Pattern.DOTALL
            );

    /**
     * IMPORT CLASS with pattern for matching classfiles in
     * the current classpath.
     */
    static final Pattern importClassPattern = Pattern.compile(
            "(?i)" +                                // (ignore case)
            "\\A" +                                 // (start statement)
            "IMPORT\\s+CLASS\\s+" +                 // IMPORT CLASS
            "([^;]+)" +                             // (1) class matching pattern
            ";\\z"                                  // (end statement)
            );

    /**
     * Check that the classname pattern from import class is valid.
     */
    static final Pattern validClassMatcherWildcardPattern = Pattern.compile(
            "\\A" +                                 // (start statement)
            "[\\p{L}\\*]+" +                        // (first part starts with char or *)
            "[\\p{L}\\d\\*]*" +                     // (followed by any number of word chars or *)
            "(\\." +                                // (optionally repeat with . separators)
            "[\\p{L}\\*]+" +                        //  (first part starts with char or *)
            "[\\p{L}\\d\\*]*" +                     //  (followed by any number of word chars or *)
            ")*" +                                  // (end repeat)
            "\\z"                                   // (end statement)
            );

    /**
     * Regex to parse the CREATE ROLE statement with optional WITH clause.
     * Leave the WITH clause argument as a single group because regexes
     * aren't capable of producing a variable number of groups.
     * Capture groups are tagged as (1) and (2) in comments below.
     */
    static final Pattern createRolePattern = Pattern.compile(
            "(?i)" +                            // (ignore case)
            "\\A" +                             // (start statement)
            "CREATE\\s+ROLE\\s+" +              // CREATE ROLE
            "([\\w.$]+)" +                      // (1) <role name>
            "(?:\\s+WITH\\s+" +                 // (start optional WITH clause block)
                "(\\w+(?:\\s*,\\s*\\w+)*)" +    //   (2) <comma-separated argument string>
            ")?" +                              // (end optional WITH clause block)
            ";\\z"                              // (end statement)
            );

    /**
     * Regex to match CREATE TABLE or CREATE VIEW statements.
     * Unlike the other matchers, this is just designed to pull out the
     * name of the table or view, not the whole statement.
     * It's used to preserve as-entered schema for each table/view
     * for the catalog report generator for the moment.
     * Capture group (1) is ignored, but (2) is used.
     */
    static final Pattern createTablePattern = Pattern.compile(
            "(?i)" +                            // (ignore case)
            "\\A" +                             // (start statement)
            "CREATE\\s+(TABLE|VIEW)\\s+" +      // (1) CREATE TABLE
            "([\\w.$]+)"                        // (2) <table name>
            );

    /**
     * NB supports only unquoted table and column names
     *
     * Regex Description:
     * <pre>
     * (?i) -- ignore case
     * \\A -- beginning of statement
     * REPLICATE -- token
     * \\s+ -- one or more spaces
     * TABLE -- token
     * \\s+ -- one or more spaces
     * ([\\w$.]+) -- [table name capture group 1]
     *    [\\w$]+ -- one or more identifier character (letters, numbers, dollar sign ($) or underscore (_))
     * \\s* -- 0 or more spaces
     * ; -- a semicolon
     * \\z -- end of string
     * </pre>
     */
    static final Pattern replicatePattern = Pattern.compile(
            "(?i)\\AREPLICATE\\s+TABLE\\s+([\\w$]+)\\s*;\\z"
            );

    /**
     * EXPORT TABLE statement regex
     * NB supports only unquoted table names
     * Capture groups are tagged as (1) in comments below.
     */
    static final Pattern exportPattern = Pattern.compile(
            "(?i)" +                            // (ignore case)
            "\\A"  +                            // start statement
            "EXPORT\\s+TABLE\\s+"  +            // EXPORT TABLE
            "([\\w.$]+)" +                      // (1) <table name>
            "\\s*;\\z"                          // (end statement)
            );
    /**
     * Regex Description:
     *
     *  if the statement starts with either create procedure, partition,
     *  replicate, or role the first match group is set to respectively procedure,
     *  partition, replicate, or role.
     * <pre>
     * (?i) -- ignore case
     * ((?<=\\ACREATE\\s{0,1024})(?:PROCEDURE|ROLE)|\\APARTITION|\\AREPLICATE\\AEXPORT) -- voltdb ddl
     *    [capture group 1]
     *      (?<=\\ACREATE\\s{1,1024})(?:PROCEDURE|ROLE) -- create procedure or role ddl
     *          (?<=\\ACREATE\\s{0,1024}) -- CREATE zero-width positive lookbehind
     *              \\A -- beginning of statement
     *              CREATE -- token
     *              \\s{1,1024} -- one or up to 1024 spaces
     *              (?:PROCEDURE|ROLE) -- procedure or role token
     *      | -- or
     *      \\A -- beginning of statement
     *      -- PARTITION token
     *      | -- or
     *      \\A -- beginning of statement
     *      REPLICATE -- token
     *      | -- or
     *      \\A -- beginning of statement
     *      EXPORT -- token
     * \\s -- one space
     * </pre>
     */
    static final Pattern voltdbStatementPrefixPattern = Pattern.compile(
            "(?i)((?<=\\ACREATE\\s{0,1024})" +
            "(?:PROCEDURE|ROLE)|\\APARTITION|\\AREPLICATE|\\AEXPORT|\\AIMPORT)\\s"
            );

    static final String TABLE = "TABLE";
    static final String PROCEDURE = "PROCEDURE";
    static final String PARTITION = "PARTITION";
    static final String REPLICATE = "REPLICATE";
    static final String EXPORT = "EXPORT";
    static final String ROLE = "ROLE";

    enum Permission {
        adhoc,
        sysproc,
        defaultproc;

        static String toListString() {
            return Arrays.asList(values()).toString();
        }
    }

    HSQLInterface m_hsql;
    VoltCompiler m_compiler;
    String m_fullDDL = "";
    int m_currLineNo = 1;

    // Partition descriptors parsed from DDL PARTITION or REPLICATE statements.
    final VoltDDLElementTracker m_tracker;

    // used to match imported class with those in the classpath
    ClassMatcher m_classMatcher = new ClassMatcher();

    HashMap<String, Column> columnMap = new HashMap<String, Column>();
    HashMap<String, Index> indexMap = new HashMap<String, Index>();
    HashMap<Table, String> matViewMap = new HashMap<Table, String>();

    // Track the original CREATE TABLE statement for each table
    // Currently used for catalog report generation.
    // There's specifically no cleanup here because I don't think
    // any is needed.
    Map<String, String> m_tableNameToDDL = new TreeMap<String, String>();

    private class DDLStatement {
        public DDLStatement() {
        }
        String statement = "";
        int lineNo;
    }

    public DDLCompiler(VoltCompiler compiler, HSQLInterface hsql, VoltDDLElementTracker tracker)  {
        assert(compiler != null);
        assert(hsql != null);
        assert(tracker != null);
        this.m_hsql = hsql;
        this.m_compiler = compiler;
        this.m_tracker = tracker;
    }

    /**
     * Compile a DDL schema from a file on disk
     * @param path
     * @param db
     * @throws VoltCompiler.VoltCompilerException
     */
    public void loadSchema(String path, Database db)
            throws VoltCompiler.VoltCompilerException {
        File inputFile = new File(path);
        FileReader reader = null;
        try {
            reader = new FileReader(inputFile);
        } catch (FileNotFoundException e) {
            throw m_compiler.new VoltCompilerException("Unable to open schema file for reading");
        }

        m_currLineNo = 1;
        loadSchema(path, db, reader);
    }

    /**
     * Compile a file from an open input stream
     * @param path
     * @param db
     * @param reader
     * @throws VoltCompiler.VoltCompilerException
     */
    private void loadSchema(String path, Database db, FileReader reader)
            throws VoltCompiler.VoltCompilerException {

        DDLStatement stmt = getNextStatement(reader, m_compiler);
        while (stmt != null) {
            // Some statements are processed by VoltDB and the rest are handled by HSQL.
            boolean processed = false;
            try {
                processed = processVoltDBStatement(stmt.statement, db);
            } catch (VoltCompilerException e) {
                // Reformat the message thrown by VoltDB DDL processing to have a line number.
                String msg = "VoltDB DDL Error: \"" + e.getMessage() + "\" in statement starting on lineno: " + stmt.lineNo;
                throw m_compiler.new VoltCompilerException(msg);
            }
            if (!processed) {
                try {
                    // Check for CREATE TABLE or CREATE VIEW.
                    // We sometimes choke at parsing statements with newlines, so
                    // check against a newline free version of the stmt.
                    String oneLinerStmt = stmt.statement.replace("\n", " ");
                    Matcher tableMatcher = createTablePattern.matcher(oneLinerStmt);
                    if (tableMatcher.find()) {
                        String tableName = tableMatcher.group(2);
                        m_tableNameToDDL.put(tableName.toUpperCase(), stmt.statement);
                    }

                    // kind of ugly.  We hex-encode each statement so we can
                    // avoid embedded newlines so we can delimit statements
                    // with newline.
                    m_fullDDL += Encoder.hexEncode(stmt.statement) + "\n";
                    m_hsql.runDDLCommand(stmt.statement);
                } catch (HSQLParseException e) {
                    String msg = "DDL Error: \"" + e.getMessage() + "\" in statement starting on lineno: " + stmt.lineNo;
                    throw m_compiler.new VoltCompilerException(msg, stmt.lineNo);
                }
            }
            stmt = getNextStatement(reader, m_compiler);
        }

        try {
            reader.close();
        } catch (IOException e) {
            throw m_compiler.new VoltCompilerException("Error closing schema file");
        }

        // process extra classes
        m_tracker.addExtraClasses(m_classMatcher.getMatchedClassList());
        // possibly save some memory
        m_classMatcher.clear();
    }

    /**
     * Checks whether or not the start of the given identifier is java (and
     * thus DDL) compliant. An identifier may start with: _ [a-zA-Z] $
     * @param identifier the identifier to check
     * @param statement the statement where the identifier is
     * @return the given identifier unmodified
     * @throws VoltCompilerException when it is not compliant
     */
    private String checkIdentifierStart(
            final String identifier, final String statement
            ) throws VoltCompilerException {

        assert identifier != null && ! identifier.trim().isEmpty();
        assert statement != null && ! statement.trim().isEmpty();

        int loc = 0;
        do {
            if( ! Character.isJavaIdentifierStart(identifier.charAt(loc))) {
                String msg = "Unknown indentifier in DDL: \"" +
                        statement.substring(0,statement.length()-1) +
                        "\" contains invalid identifier \"" + identifier + "\"";
                throw m_compiler.new VoltCompilerException(msg);
            }
            loc = identifier.indexOf('.', loc) + 1;
        }
        while( loc > 0 && loc < identifier.length());

        return identifier;
    }

    /**
     * Process a VoltDB-specific DDL statement, like PARTITION, REPLICATE,
     * CREATE PROCEDURE, and CREATE ROLE.
     * @param statement  DDL statement string
     * @param db
     * @return true if statement was handled, otherwise it should be passed to HSQL
     * @throws VoltCompilerException
     */
    private boolean processVoltDBStatement(String statement, Database db) throws VoltCompilerException {
        if (statement == null || statement.trim().isEmpty()) {
            return false;
        }

        statement = statement.trim();

        // matches if it is the beginning of a voltDB statement
        Matcher statementMatcher = voltdbStatementPrefixPattern.matcher(statement);
        if( ! statementMatcher.find()) {
            return false;
        }

        // either PROCEDURE, REPLICATE, PARTITION, ROLE, or EXPORT
        String commandPrefix = statementMatcher.group(1).toUpperCase();

        // matches if it is CREATE PROCEDURE [ALLOW <role> ...] FROM CLASS <class-name>;
        statementMatcher = procedureClassPattern.matcher(statement);
        if( statementMatcher.matches()) {
            String className = checkIdentifierStart(statementMatcher.group(2), statement);
            Class<?> clazz;
            try {
                clazz = Class.forName(className);
            } catch (ClassNotFoundException e) {
                throw m_compiler.new VoltCompilerException(String.format(
                        "Cannot load class for procedure: %s",
                        className));
            }

            ProcedureDescriptor descriptor = m_compiler.new ProcedureDescriptor(
                    new ArrayList<String>(), Language.JAVA, clazz);

            // Add roles if specified.
            if (statementMatcher.group(1) != null) {
                for (String roleName : StringUtils.split(statementMatcher.group(1), ',')) {
                    // Don't put the same role in the list more than once.
                    String roleNameFixed = roleName.trim().toLowerCase();
                    if (!descriptor.m_authGroups.contains(roleNameFixed)) {
                        descriptor.m_authGroups.add(roleNameFixed);
                    }
                }
            }

            // track the defined procedure
            m_tracker.add(descriptor);

            return true;
        }

        // matches if it is CREATE PROCEDURE <proc-name> [ALLOW <role> ...] AS <select-or-dml-statement>
        statementMatcher = procedureSingleStatementPattern.matcher(statement);
        if( statementMatcher.matches()) {
            String clazz = checkIdentifierStart(statementMatcher.group(1), statement);
            String sqlStatement = statementMatcher.group(3);

            ProcedureDescriptor descriptor = m_compiler.new ProcedureDescriptor(
                    new ArrayList<String>(), clazz, sqlStatement, null, null, false, null, null);

            // Add roles if specified.
            if (statementMatcher.group(2) != null) {
                for (String roleName : StringUtils.split(statementMatcher.group(2), ',')) {
                    descriptor.m_authGroups.add(roleName.trim().toLowerCase());
                }
            }

            m_tracker.add(descriptor);

            return true;
        }

        // matches  if it is CREATE PROCEDURE <proc-name> [ALLOW <role> ...] AS
        // ### <code-block> ### LANGUAGE <language-name>
        statementMatcher = procedureWithScriptPattern.matcher(statement);
        if (statementMatcher.matches()) {

            String className = checkIdentifierStart(statementMatcher.group(1), statement);
            String codeBlock = statementMatcher.group(3);
            Language language = Language.valueOf(statementMatcher.group(4).toUpperCase());


            Class<?> scriptClass = null;

            if (language == Language.GROOVY) {
                try {
                    scriptClass = GroovyCodeBlockCompiler.instance().parseCodeBlock(codeBlock, className);
                } catch (CodeBlockCompilerException ex) {
                    throw m_compiler.new VoltCompilerException(String.format(
                            "Procedure \"%s\" code block has syntax errors:\n%s",
                            className, ex.getMessage()));
                } catch (Exception ex) {
                    throw m_compiler.new VoltCompilerException(ex);
                }
            } else {
                throw m_compiler.new VoltCompilerException(String.format(
                        "Language \"%s\" is not a supported", language.name()));
            }

            ProcedureDescriptor descriptor = m_compiler.new ProcedureDescriptor(
                    new ArrayList<String>(), language, scriptClass);

            // Add roles if specified.
            if (statementMatcher.group(2) != null) {
                for (String roleName : StringUtils.split(statementMatcher.group(2), ',')) {
                    descriptor.m_authGroups.add(roleName.trim().toLowerCase());
                }
            }
            // track the defined procedure
            m_tracker.add(descriptor);

            return true;
        }

        // matches if it is the beginning of a partition statement
        statementMatcher = prePartitionPattern.matcher(statement);
        if( statementMatcher.matches()) {

            // either TABLE or PROCEDURE
            String partitionee = statementMatcher.group(1).toUpperCase();
            if( TABLE.equals(partitionee)) {

                // matches if it is PARTITION TABLE <table> ON COLUMN <column>
                statementMatcher = partitionTablePattern.matcher(statement);

                if( ! statementMatcher.matches()) {
                    throw m_compiler.new VoltCompilerException(String.format(
                            "Invalid PARTITION statement: \"%s\", " +
                            "expected syntax: PARTITION TABLE <table> ON COLUMN <column>",
                            statement.substring(0,statement.length()-1))); // remove trailing semicolon
                }
                // group(1) -> table, group(2) -> column
                m_tracker.put(
                        checkIdentifierStart(statementMatcher.group(1),statement),
                        checkIdentifierStart(statementMatcher.group(2),statement)
                        );
                return true;
            }
            else if( PROCEDURE.equals(partitionee)) {

                // matches if it is
                //   PARTITION PROCEDURE <procedure>
                //      ON  TABLE <table> COLUMN <column> [PARAMETER <parameter-index-no>]
                statementMatcher = partitionProcedurePattern.matcher(statement);

                if( ! statementMatcher.matches()) {
                    throw m_compiler.new VoltCompilerException(String.format(
                            "Invalid PARTITION statement: \"%s\", " +
                            "expected syntax: PARTITION PROCEDURE <procedure> ON "+
                            "TABLE <table> COLUMN <column> [PARAMETER <parameter-index-no>]",
                            statement.substring(0,statement.length()-1))); // remove trailing semicolon
                }

                // check the table portion of the partition info
                String tableName = checkIdentifierStart(statementMatcher.group(2), statement);

                // check the column portion of the partition info
                String columnName = checkIdentifierStart(statementMatcher.group(3), statement);

                // if not specified default parameter index to 0
                String parameterNo = statementMatcher.group(4);
                if( parameterNo == null) {
                    parameterNo = "0";
                }

                String partitionInfo = String.format("%s.%s: %s", tableName, columnName, parameterNo);

                // procedureName -> group(1), partitionInfo -> group(2)
                m_tracker.addProcedurePartitionInfoTo(
                        checkIdentifierStart(statementMatcher.group(1), statement),
                        partitionInfo
                        );

                return true;
            }
            // can't get here as regex only matches for PROCEDURE or TABLE
        }

        // matches if it is REPLICATE TABLE <table-name>
        statementMatcher = replicatePattern.matcher(statement);
        if( statementMatcher.matches()) {
            // group(1) -> table
            m_tracker.put(
                    checkIdentifierStart(statementMatcher.group(1), statement),
                    null
                    );
            return true;
        }

        // match IMPORT CLASS statements
        statementMatcher = importClassPattern.matcher(statement);
        if (statementMatcher.matches()) {
            String classNameStr = statementMatcher.group(1);

            // check that the match pattern is a valid match pattern
            Matcher wildcardMatcher = validClassMatcherWildcardPattern.matcher(classNameStr);
            if (!wildcardMatcher.matches()) {
                throw m_compiler.new VoltCompilerException(String.format(
                        "Invalid IMPORT CLASS match expression: '%s'",
                        classNameStr)); // remove trailing semicolon
            }

            m_classMatcher.addPattern(classNameStr);
            return true;
        }

        // matches if it is CREATE ROLE [WITH <permission> [, <permission> ...]]
        // group 1 is role name
        // group 2 is comma-separated permission list or null if there is no WITH clause
        statementMatcher = createRolePattern.matcher(statement);
        if( statementMatcher.matches()) {
            String roleName = statementMatcher.group(1);
            CatalogMap<Group> groupMap = db.getGroups();
            if (groupMap.get(roleName) != null) {
                throw m_compiler.new VoltCompilerException(String.format(
                        "Role name \"%s\" in CREATE ROLE statement already exists.",
                        roleName));
            }
            org.voltdb.catalog.Group catGroup = groupMap.add(roleName);
            if (statementMatcher.group(2) != null) {
                for (String tokenRaw : StringUtils.split(statementMatcher.group(2), ',')) {
                    String token = tokenRaw.trim().toLowerCase();
                    Permission permission;
                    try {
                        permission = Permission.valueOf(token);
                    }
                    catch (IllegalArgumentException iaex) {
                        throw m_compiler.new VoltCompilerException(String.format(
                                "Invalid permission \"%s\" in CREATE ROLE statement: \"%s\", " +
                                "available permissions: %s", token,
                                statement.substring(0,statement.length()-1), // remove trailing semicolon
                                Permission.toListString()));
                    }
                    switch( permission) {
                    case adhoc:
                        catGroup.setAdhoc(true);
                        break;
                    case sysproc:
                        catGroup.setSysproc(true);
                        break;
                    case defaultproc:
                        catGroup.setDefaultproc(true);
                        break;
                    }
                }
            }
            return true;
        }

        statementMatcher = exportPattern.matcher(statement);
        if( statementMatcher.matches()) {

            // check the table portion
            String tableName = checkIdentifierStart(statementMatcher.group(1), statement);
            m_tracker.addExportedTable(tableName);

            return true;
        }

        /*
         * if no correct syntax regex matched above then at this juncture
         * the statement is syntax incorrect
         */

        if( PARTITION.equals(commandPrefix)) {
            throw m_compiler.new VoltCompilerException(String.format(
                    "Invalid PARTITION statement: \"%s\", " +
                    "expected syntax: \"PARTITION TABLE <table> ON COLUMN <column>\" or " +
                    "\"PARTITION PROCEDURE <procedure> ON " +
                    "TABLE <table> COLUMN <column> [PARAMETER <parameter-index-no>]\"",
                    statement.substring(0,statement.length()-1))); // remove trailing semicolon
        }

        if( REPLICATE.equals(commandPrefix)) {
            throw m_compiler.new VoltCompilerException(String.format(
                    "Invalid REPLICATE statement: \"%s\", " +
                    "expected syntax: REPLICATE TABLE <table>",
                    statement.substring(0,statement.length()-1))); // remove trailing semicolon
        }

        if( PROCEDURE.equals(commandPrefix)) {
            throw m_compiler.new VoltCompilerException(String.format(
                    "Invalid CREATE PROCEDURE statement: \"%s\", " +
                    "expected syntax: \"CREATE PROCEDURE [ALLOW <role> [, <role> ...] FROM CLASS <class-name>\" " +
                    "or: \"CREATE PROCEDURE <name> [ALLOW <role> [, <role> ...] AS <single-select-or-dml-statement>\" " +
                    "or: \"CREATE PROCEDURE <proc-name> [ALLOW <role> ...] AS ### <code-block> ### LANGUAGE GROOVY\"",
                    statement.substring(0,statement.length()-1))); // remove trailing semicolon
        }

        if( ROLE.equals(commandPrefix)) {
            throw m_compiler.new VoltCompilerException(String.format(
                    "Invalid CREATE ROLE statement: \"%s\", " +
                    "expected syntax: CREATE ROLE <role>",
                    statement.substring(0,statement.length()-1))); // remove trailing semicolon
        }

        if( EXPORT.equals(commandPrefix)) {
            throw m_compiler.new VoltCompilerException(String.format(
                    "Invalid EXPORT TABLE statement: \"%s\", " +
                    "expected syntax: EXPORT TABLE <table>",
                    statement.substring(0,statement.length()-1))); // remove trailing semicolon
        }

        // Not a VoltDB-specific DDL statement.
        return false;
    }

    public void compileToCatalog(Database db) throws VoltCompilerException {
        // note this will need to be decompressed to be used
        String binDDL = Encoder.compressAndBase64Encode(m_fullDDL);
        db.setSchema(binDDL);

        VoltXMLElement xmlCatalog;
        try
        {
            xmlCatalog = m_hsql.getXMLFromCatalog();
        }
        catch (HSQLParseException e)
        {
            String msg = "DDL Error: " + e.getMessage();
            throw m_compiler.new VoltCompilerException(msg);
        }

        // output the xml catalog to disk
        BuildDirectoryUtils.writeFile("schema-xml", "hsql-catalog-output.xml", xmlCatalog.toString(), true);

        // build the local catalog from the xml catalog
        fillCatalogFromXML(db, xmlCatalog);
    }

    /**
     * Read until the next newline
     * @throws IOException
     */
    String readToEndOfLine(FileReader reader) throws IOException {
        LineNumberReader lnr = new LineNumberReader(reader);
        String retval = lnr.readLine();
        m_currLineNo++;
        return retval;
    }



    // Parsing states. Start in kStateInvalid
    private static int kStateInvalid = 0;                         // have not yet found start of statement
    private static int kStateReading = 1;                         // normal reading state
    private static int kStateReadingCommentDelim = 2;             // dealing with first -
    private static int kStateReadingComment = 3;                  // parsing after -- for a newline
    private static int kStateReadingStringLiteralSpecialChar = 4; // dealing with one or more single quotes
    private static int kStateReadingStringLiteral = 5;            // in the middle of a string literal
    private static int kStateCompleteStatement = 6;               // found end of statement
    private static int kStateReadingCodeBlockDelim = 7 ;          // dealing with code block delimiter ###
    private static int kStateReadingCodeBlockNextDelim = 8;       // dealing with code block delimiter ###
    private static int kStateReadingCodeBlock = 9;                // reading code block
    private static int kStateReadingEndCodeBlockDelim = 10 ;      // dealing with ending code block delimiter ###
    private static int kStateReadingEndCodeBlockNextDelim = 11;   // dealing with ending code block delimiter ###


    private int readingState(char[] nchar, DDLStatement retval) {
        if (nchar[0] == '-') {
            // remember that a possible '--' is being examined
            return kStateReadingCommentDelim;
        }
        else if (nchar[0] == '\n') {
            // normalize newlines to spaces
            m_currLineNo += 1;
            retval.statement += " ";
        }
        else if (nchar[0] == '\r') {
            // ignore carriage returns
        }
        else if (nchar[0] == ';') {
            // end of the statement
            retval.statement += nchar[0];
            return kStateCompleteStatement;
        }
        else if (nchar[0] == '\'') {
            retval.statement += nchar[0];
            return kStateReadingStringLiteral;
        }
        else if (nchar[0] == BLOCK_DELIMITER_CHAR) {
            // we may be examining ### code block delimiters
            retval.statement += nchar[0];
            return kStateReadingCodeBlockDelim;
        }
        else {
            // accumulate and continue
            retval.statement += nchar[0];
        }

        return kStateReading;
    }

    private int readingCodeBlockStateDelim(char [] nchar, DDLStatement retval) {
        retval.statement += nchar[0];
        if (nchar[0] == BLOCK_DELIMITER_CHAR) {
            return kStateReadingCodeBlockNextDelim;
        } else {
            return readingState(nchar, retval);
        }
    }

    private int readingEndCodeBlockStateDelim(char [] nchar, DDLStatement retval) {
        retval.statement += nchar[0];
        if (nchar[0] == BLOCK_DELIMITER_CHAR) {
            return kStateReadingEndCodeBlockNextDelim;
        } else {
            return kStateReadingCodeBlock;
        }
    }

    private int readingCodeBlockStateNextDelim(char [] nchar, DDLStatement retval) {
        if (nchar[0] == BLOCK_DELIMITER_CHAR) {
            retval.statement += nchar[0];
            return kStateReadingCodeBlock;
        }
        return readingState(nchar, retval);
    }

    private int readingEndCodeBlockStateNextDelim(char [] nchar, DDLStatement retval) {
        retval.statement += nchar[0];
        if (nchar[0] == BLOCK_DELIMITER_CHAR) {
            return kStateReading;
        }
        return kStateReadingCodeBlock;
    }

    private int readingCodeBlock(char [] nchar, DDLStatement retval) {
        // all characters in the literal are accumulated. keep track of
        // newlines for error messages.
        retval.statement += nchar[0];
        if (nchar[0] == BLOCK_DELIMITER_CHAR) {
            return kStateReadingEndCodeBlockDelim;
        }

        if (nchar[0] == '\n') {
            m_currLineNo += 1;
        }
        return kStateReadingCodeBlock;
    }

    private int readingStringLiteralState(char[] nchar, DDLStatement retval) {
        // all characters in the literal are accumulated. keep track of
        // newlines for error messages.
        retval.statement += nchar[0];
        if (nchar[0] == '\n') {
            m_currLineNo += 1;
        }

        // if we see a SINGLE_QUOTE, change states to check for terminating literal
        if (nchar[0] != '\'') {
            return kStateReadingStringLiteral;
        }
        else {
            return kStateReadingStringLiteralSpecialChar;
        }
    }


    private int readingStringLiteralSpecialChar(char[] nchar, DDLStatement retval) {

        // if this is an escaped quote, return kReadingStringLiteral.
        // otherwise, the string is complete. Parse nchar as a non-literal
        if (nchar[0] == '\'') {
            retval.statement += nchar[0];
            return kStateReadingStringLiteral;
        }
        else {
            return readingState(nchar, retval);
        }
    }

    private int readingCommentDelimState(char[] nchar, DDLStatement retval) {
        if (nchar[0] == '-') {
            // confirmed that a comment is being read
            return kStateReadingComment;
        }
        else {
            // need to append the previously skipped '-' to the statement
            // and process the current character
            retval.statement += '-';
            return readingState(nchar, retval);
        }
    }

    private int readingCommentState(char[] nchar, DDLStatement retval) {
        if (nchar[0] == '\n') {
            // a comment is continued until a newline is found.
            m_currLineNo += 1;
            return kStateReading;
        }
        return kStateReadingComment;
    }

    DDLStatement getNextStatement(FileReader reader, VoltCompiler compiler)
            throws VoltCompiler.VoltCompilerException {

        int state = kStateInvalid;

        char[] nchar = new char[1];
        @SuppressWarnings("synthetic-access")
        DDLStatement retval = new DDLStatement();
        retval.lineNo = m_currLineNo;

        try {

            // find the start of a statement and break out of the loop
            // or return null if there is no next statement to be found
            do {
                if (reader.read(nchar) == -1) {
                    return null;
                }

                // trim leading whitespace outside of a statement
                if (nchar[0] == '\n') {
                    m_currLineNo++;
                }
                else if (nchar[0] == '\r') {
                }
                else if (nchar[0] == ' ') {
                }

                // trim leading comments outside of a statement
                else if (nchar[0] == '-') {
                    // The next character must be a comment because no valid
                    // statement will start with "-<foo>". If a comment was
                    // found, read until the next newline.
                    if (reader.read(nchar) == -1) {
                        // garbage at the end of a file but easy to tolerable?
                        return null;
                    }
                    if (nchar[0] != '-') {
                        String msg = "Invalid content before or between DDL statements.";
                        throw compiler.new VoltCompilerException(msg, m_currLineNo);
                    }
                    else {
                        do {
                            if (reader.read(nchar) == -1) {
                                // a comment extending to EOF means no statement
                                return null;
                            }
                        } while (nchar[0] != '\n');

                        // process the newline and loop
                        m_currLineNo++;
                    }
                }

                // not whitespace or comment: start of a statement.
                else {
                    retval.statement += nchar[0];
                    state = kStateReading;
                    // Set the line number to the start of the real statement.
                    retval.lineNo = m_currLineNo;
                    break;
                }
            } while (true);

            while (state != kStateCompleteStatement) {
                if (reader.read(nchar) == -1) {
                    String msg = "Schema file ended mid-statement (no semicolon found).";
                    throw compiler.new VoltCompilerException(msg, retval.lineNo);
                }

                if (state == kStateReading) {
                    state = readingState(nchar, retval);
                }
                else if (state == kStateReadingCommentDelim) {
                    state = readingCommentDelimState(nchar, retval);
                }
                else if (state == kStateReadingComment) {
                    state = readingCommentState(nchar, retval);
                }
                else if (state == kStateReadingStringLiteral) {
                    state = readingStringLiteralState(nchar, retval);
                }
                else if (state == kStateReadingStringLiteralSpecialChar) {
                    state = readingStringLiteralSpecialChar(nchar, retval);
                }
                else if (state == kStateReadingCodeBlockDelim) {
                    state = readingCodeBlockStateDelim(nchar, retval);
                }
                else if (state == kStateReadingCodeBlockNextDelim) {
                    state = readingCodeBlockStateNextDelim(nchar, retval);
                }
                else if (state == kStateReadingCodeBlock) {
                    state = readingCodeBlock(nchar, retval);
                }
                else if (state == kStateReadingEndCodeBlockDelim) {
                    state = readingEndCodeBlockStateDelim(nchar, retval);
                }
                else if (state == kStateReadingEndCodeBlockNextDelim) {
                    state = readingEndCodeBlockStateNextDelim(nchar, retval);
                }
                else {
                    throw compiler.new VoltCompilerException("Unrecoverable error parsing DDL.");
                }
            }

            return retval;
        }
        catch (IOException e) {
            throw compiler.new VoltCompilerException("Unable to read from file");
        }
    }

    public void fillCatalogFromXML(Database db, VoltXMLElement xml)
    throws VoltCompiler.VoltCompilerException {

        if (xml == null)
            throw m_compiler.new VoltCompilerException("Unable to parse catalog xml file from hsqldb");

        assert xml.name.equals("databaseschema");

        for (VoltXMLElement node : xml.children) {
            if (node.name.equals("table"))
                addTableToCatalog(db, node);
        }

        processMaterializedViews(db);
    }

    void addTableToCatalog(Database db, VoltXMLElement node) throws VoltCompilerException {
        assert node.name.equals("table");

        // clear these maps, as they're table specific
        columnMap.clear();
        indexMap.clear();

        String name = node.attributes.get("name");

        // create a table node in the catalog
        Table table = db.getTables().add(name);

        // add the original DDL to the table (or null if it's not there)
        TableAnnotation annotation = new TableAnnotation();
        table.setAnnotation(annotation);
        annotation.ddl = m_tableNameToDDL.get(name.toUpperCase());

        // handle the case where this is a materialized view
        String query = node.attributes.get("query");
        if (query != null) {
            assert(query.length() > 0);
            matViewMap.put(table, query);
        }

        // all tables start replicated
        // if a partition is found in the project file later,
        //  then this is reversed
        table.setIsreplicated(true);

        // map of index replacements for later constraint fixup
        Map<String, String> indexReplacementMap = new TreeMap<String, String>();

        ArrayList<VoltType> columnTypes = new ArrayList<VoltType>();
        for (VoltXMLElement subNode : node.children) {

            if (subNode.name.equals("columns")) {
                int colIndex = 0;
                for (VoltXMLElement columnNode : subNode.children) {
                    if (columnNode.name.equals("column"))
                        addColumnToCatalog(table, columnNode, colIndex++, columnTypes);
                }
                // limit the total number of columns in a table
                if (colIndex > MAX_COLUMNS) {
                    String msg = "Table " + name + " has " +
                        colIndex + " columns (max is " + MAX_COLUMNS + ")";
                    throw m_compiler.new VoltCompilerException(msg);
                }
            }

            if (subNode.name.equals("indexes")) {
                // do non-system indexes first so they get priority when the compiler
                // starts throwing out duplicate indexes
                for (VoltXMLElement indexNode : subNode.children) {
                    if (indexNode.name.equals("index") == false) continue;
                    String indexName = indexNode.attributes.get("name");
                    if (indexName.startsWith("SYS_IDX_SYS_") == false) {
                        addIndexToCatalog(db, table, indexNode, indexReplacementMap);
                    }
                }

                // now do system indexes
                for (VoltXMLElement indexNode : subNode.children) {
                    if (indexNode.name.equals("index") == false) continue;
                    String indexName = indexNode.attributes.get("name");
                    if (indexName.startsWith("SYS_IDX_SYS_") == true) {
                        addIndexToCatalog(db, table, indexNode, indexReplacementMap);
                    }
                }
            }

            if (subNode.name.equals("constraints")) {
                for (VoltXMLElement constraintNode : subNode.children) {
                    if (constraintNode.name.equals("constraint"))
                        addConstraintToCatalog(table, constraintNode, indexReplacementMap);
                }
            }
        }

        table.setSignature(VoltTypeUtil.getSignatureForTable(name, columnTypes));

        /*
         * Validate that the total size
         */
        int maxRowSize = 0;
        for (Column c : columnMap.values()) {
            VoltType t = VoltType.get((byte)c.getType());
            if ((t == VoltType.STRING) || (t == VoltType.VARBINARY)) {
                if (c.getSize() > VoltType.MAX_VALUE_LENGTH) {
                    throw m_compiler.new VoltCompilerException("Table name " + name + " column " + c.getName() +
                            " has a maximum size of " + c.getSize() + " bytes" +
                            " but the maximum supported size is " + VoltType.humanReadableSize(VoltType.MAX_VALUE_LENGTH));
                }
                maxRowSize += 4 + c.getSize();
            } else {
                maxRowSize += t.getLengthInBytesForFixedTypes();
            }
        }
        if (maxRowSize > MAX_ROW_SIZE) {
            throw m_compiler.new VoltCompilerException("Table name " + name + " has a maximum row size of " + maxRowSize +
                    " but the maximum supported row size is " + MAX_ROW_SIZE);
        }
    }

    void addColumnToCatalog(Table table, VoltXMLElement node, int index, ArrayList<VoltType> columnTypes) throws VoltCompilerException {
        assert node.name.equals("column");

        String name = node.attributes.get("name");
        String typename = node.attributes.get("valuetype");
        String nullable = node.attributes.get("nullable");
        String sizeString = node.attributes.get("size");
        String defaultvalue = null;
        String defaulttype = null;

        int defaultFuncID = -1;

        // Default Value
        for (VoltXMLElement child : node.children) {
            if (child.name.equals("default")) {
                for (VoltXMLElement inner_child : child.children) {
                    // Value
                    if (inner_child.name.equals("value")) {
                        assert(defaulttype == null); // There should be only one default value/type.
                        defaultvalue = inner_child.attributes.get("value");
                        defaulttype = inner_child.attributes.get("valuetype");
                        assert(defaulttype != null);
                    } else if (inner_child.name.equals("function")) {
                        assert(defaulttype == null); // There should be only one default value/type.
                        defaultFuncID = Integer.parseInt(inner_child.attributes.get("function_id"));
                        defaultvalue = inner_child.attributes.get("name");
                        defaulttype = inner_child.attributes.get("valuetype");
                        assert(defaulttype != null);
                    }
                }
            }
        }
        if (defaulttype != null) {
            // fyi: Historically, VoltType class initialization errors get reported on this line (?).
            defaulttype = Integer.toString(VoltType.typeFromString(defaulttype).getValue());
        }

        // replace newlines in default values
        if (defaultvalue != null) {
            defaultvalue = defaultvalue.replace('\n', ' ');
            defaultvalue = defaultvalue.replace('\r', ' ');
        }

        // fyi: Historically, VoltType class initialization errors get reported on this line (?).
        VoltType type = VoltType.typeFromString(typename);
        columnTypes.add(type);
        if (defaultFuncID == -1) {
            if (defaultvalue != null && (type == VoltType.DECIMAL || type == VoltType.NUMERIC)) {
                // Until we support deserializing scientific notation in the EE, we'll
                // coerce default values to plain notation here.  See ENG-952 for more info.
                BigDecimal temp = new BigDecimal(defaultvalue);
                defaultvalue = temp.toPlainString();
            }
        } else {
            // Concat function name and function id, format: NAME:ID
            // Used by PlanAssembler:getNextInsertPlan().
            defaultvalue = defaultvalue + ":" + String.valueOf(defaultFuncID);
        }

        Column column = table.getColumns().add(name);
        // need to set other column data here (default, nullable, etc)
        column.setName(name);
        column.setIndex(index);

        column.setType(type.getValue());
        column.setNullable(nullable.toLowerCase().startsWith("t") ? true : false);
        int size = type.getMaxLengthInBytes();
        // Require a valid length if variable length is supported for a type
        if (type == VoltType.STRING || type == VoltType.VARBINARY) {
            if (sizeString == null) {
                // An unspecified size for a VARCHAR/VARBINARY column should be
                // for a materialized view column whose type is derived from a
                // function or expression of variable-length type.
                // Defaulting these to MAX_VALUE_LENGTH tends to cause them to overflow the
                // allowed MAX_ROW_SIZE when there are more than one in a view.
                // It's not clear what benefit, if any, we derive from limiting MAX_ROW_SIZE
                // based on worst-case length for variable fields, but we comply for now by
                // arbitrarily limiting these matview column sizes such that
                // the max number of columns of this size would still fit.
                size = MAX_ROW_SIZE / MAX_COLUMNS;
            } else {
                int userSpecifiedSize = Integer.parseInt(sizeString);
                if (userSpecifiedSize < 0 || userSpecifiedSize > VoltType.MAX_VALUE_LENGTH) {
                    String msg = type.toSQLString() + " column " + name +
                        " in table " + table.getTypeName() + " has unsupported length " + sizeString;
                    throw m_compiler.new VoltCompilerException(msg);
                }
                if (userSpecifiedSize > 0) {
                    size = userSpecifiedSize;
                } else {
                    // A 0 from the user was already caught
                    // -- so any 0 at this point was NOT user-specified.
                    // It must have been generated by mistake.
                    // We should just stop doing that. It's just noise.
                    // Treating it as a synonym for sizeString == null.
                    size = MAX_ROW_SIZE / MAX_COLUMNS;
                }
            }
        }
        column.setSize(size);

        column.setDefaultvalue(defaultvalue);
        if (defaulttype != null)
            column.setDefaulttype(Integer.parseInt(defaulttype));

        columnMap.put(name, column);
    }

    /**
     * Return true if the two indexes are identical with a different name.
     */
    boolean indexesAreDups(Index idx1, Index idx2) {
        // same attributes?
        if (idx1.getType() != idx2.getType()) {
            return false;
        }
        if (idx1.getCountable() != idx2.getCountable()) {
            return false;
        }
        if (idx1.getUnique() != idx2.getUnique()) {
            return false;
        }
        if (idx1.getAssumeunique() != idx2.getAssumeunique()) {
            return false;
        }

        // same column count?
        if (idx1.getColumns().size() != idx2.getColumns().size()) {
            return false;
        }

        //TODO: For index types like HASH that support only random access vs. scanned ranges, indexes on different
        // permutations of the same list of columns/expressions could be considered dupes. This code skips that edge
        // case optimization in favor of using a simpler more exact permutation-sensitive algorithm for all indexes.

        if ( ! (idx1.getExpressionsjson().equals(idx2.getExpressionsjson()))) {
            return false;
        }

        // Simple column indexes have identical empty expression strings so need to be distinguished other ways.
        // More complex expression indexes that have the same expression strings always have the same set of (base)
        // columns referenced in the same order, but we fall through and check them, anyway.

        // sort in index order the columns of idx1, each identified by its index in the base table
        int[] idx1baseTableOrder = new int[idx1.getColumns().size()];
        for (ColumnRef cref : idx1.getColumns()) {
            int index = cref.getIndex();
            int baseTableIndex = cref.getColumn().getIndex();
            idx1baseTableOrder[index] = baseTableIndex;
        }

        // sort in index order the columns of idx2, each identified by its index in the base table
        int[] idx2baseTableOrder = new int[idx2.getColumns().size()];
        for (ColumnRef cref : idx2.getColumns()) {
            int index = cref.getIndex();
            int baseTableIndex = cref.getColumn().getIndex();
            idx2baseTableOrder[index] = baseTableIndex;
        }

        // Duplicate indexes have identical columns in identical order.
        return Arrays.equals(idx1baseTableOrder, idx2baseTableOrder);
    }


    /**
     * This function will recursively find any function expression with ID functionId.
     * If found, return true. Else, return false.
     * @param expr
     * @param functionId
     * @return
     */
    public static boolean containsTimeSensitiveFunction(AbstractExpression expr, int functionId) {
        if (expr == null || expr instanceof TupleValueExpression) {
            return false;
        }

        List<AbstractExpression> functionsList = expr.findAllSubexpressionsOfClass(FunctionExpression.class);
        for (AbstractExpression funcExpr: functionsList) {
            assert(funcExpr instanceof FunctionExpression);
            if (((FunctionExpression)funcExpr).getFunctionId() == functionId) {
                return true;
            }
        }

        return false;
    }

    void addIndexToCatalog(Database db, Table table, VoltXMLElement node, Map<String, String> indexReplacementMap)
            throws VoltCompilerException
    {
        assert node.name.equals("index");

        String name = node.attributes.get("name");
        boolean unique = Boolean.parseBoolean(node.attributes.get("unique"));
        boolean assumeUnique = Boolean.parseBoolean(node.attributes.get("assumeunique"));

        AbstractParsedStmt dummy = new ParsedSelectStmt(null, db);
        dummy.setTable(table);

        // "parse" the expression trees for an expression-based index (vs. a simple column value index)
        List<AbstractExpression> exprs = null;
        for (VoltXMLElement subNode : node.children) {
            if (subNode.name.equals("exprs")) {
                exprs = new ArrayList<AbstractExpression>();
                for (VoltXMLElement exprNode : subNode.children) {
                    AbstractExpression expr = dummy.parseExpressionTree(exprNode);

                    if (containsTimeSensitiveFunction(expr, FunctionSQL.voltGetCurrentTimestampId()) ) {
                        String msg = String.format("Index %s cannot include the function NOW or CURRENT_TIMESTAMP.", name);
                        throw this.m_compiler.new VoltCompilerException(msg);
                    }

                    expr.resolveForTable(table);
                    expr.finalizeValueTypes();
                    exprs.add(expr);
                }
            }
        }

        String colList = node.attributes.get("columns");
        String[] colNames = colList.split(",");
        Column[] columns = new Column[colNames.length];
        boolean has_nonint_col = false;
        String nonint_col_name = null;

        for (int i = 0; i < colNames.length; i++) {
            columns[i] = columnMap.get(colNames[i]);
            if (columns[i] == null) {
                return;
            }
        }

        if (exprs == null) {
            for (int i = 0; i < colNames.length; i++) {
                VoltType colType = VoltType.get((byte)columns[i].getType());
                if (colType == VoltType.DECIMAL || colType == VoltType.FLOAT || colType == VoltType.STRING) {
                    has_nonint_col = true;
                    nonint_col_name = colNames[i];
                }
                // disallow columns from VARBINARYs
                if (colType == VoltType.VARBINARY) {
                    String msg = "VARBINARY values are not currently supported as index keys: '" + colNames[i] + "'";
                    throw this.m_compiler.new VoltCompilerException(msg);
                }
            }
        } else {
            for (AbstractExpression expression : exprs) {
                VoltType colType = expression.getValueType();
                if (colType == VoltType.DECIMAL || colType == VoltType.FLOAT || colType == VoltType.STRING) {
                    has_nonint_col = true;
                    nonint_col_name = "<expression>";
                }
                // disallow expressions of type VARBINARY
                if (colType == VoltType.VARBINARY) {
                    String msg = "VARBINARY expressions are not currently supported as index keys.";
                    throw this.m_compiler.new VoltCompilerException(msg);
                }
            }
        }

        Index index = table.getIndexes().add(name);
        index.setCountable(false);

        // set the type of the index based on the index name and column types
        // Currently, only int types can use hash or array indexes
        String indexNameNoCase = name.toLowerCase();
        if (indexNameNoCase.contains("tree"))
        {
            index.setType(IndexType.BALANCED_TREE.getValue());
            index.setCountable(true);
        }
        else if (indexNameNoCase.contains("hash"))
        {
            if (!has_nonint_col)
            {
                index.setType(IndexType.HASH_TABLE.getValue());
            }
            else
            {
                String msg = "Index " + name + " in table " + table.getTypeName() +
                             " uses a non-hashable column " + nonint_col_name;
                throw m_compiler.new VoltCompilerException(msg);
            }
        } else {
            index.setType(IndexType.BALANCED_TREE.getValue());
            index.setCountable(true);
        }

        // Countable is always on right now. Fix it when VoltDB can pack memory for TreeNode.
//        if (indexNameNoCase.contains("NoCounter")) {
//            index.setType(IndexType.BALANCED_TREE.getValue());
//            index.setCountable(false);
//        }

        // need to set other index data here (column, etc)
        // For expression indexes, the columns listed in the catalog do not correspond to the values in the index,
        // but they still represent the columns that will trigger an index update when their values change.
        for (int i = 0; i < columns.length; i++) {
            ColumnRef cref = index.getColumns().add(columns[i].getTypeName());
            cref.setColumn(columns[i]);
            cref.setIndex(i);
        }

        if (exprs != null) {
            try {
                index.setExpressionsjson(convertToJSONArray(exprs));
            } catch (JSONException e) {
                throw m_compiler.new VoltCompilerException("Unexpected error serializing non-column expressions for index '" +
                                                           name + "' on type '" + table.getTypeName() + "': " + e.toString());
            }
        }

        index.setUnique(unique);
        if (assumeUnique) {
            index.setUnique(true);
        }
        index.setAssumeunique(assumeUnique);

        // check if an existing index duplicates another index (if so, drop it)
        // note that this is an exact dup... uniqueness, counting-ness and type
        // will make two indexes different
        for (Index existingIndex : table.getIndexes()) {
            // skip thineself
            if (existingIndex == index) {
                 continue;
            }

            if (indexesAreDups(existingIndex, index)) {
                // replace any constraints using one index with the other
                //for () TODO
                // get ready for replacements from constraints created later
                indexReplacementMap.put(index.getTypeName(), existingIndex.getTypeName());

                // if the index is a user-named index...
                if (index.getTypeName().startsWith("SYS_IDX_") == false) {
                    // on dup-detection, add a warning but don't fail
                    String msg = String.format("Dropping index %s on table %s because it duplicates index %s.",
                            index.getTypeName(), table.getTypeName(), existingIndex.getTypeName());
                    m_compiler.addWarn(msg);
                }

                // drop the index and GTFO
                table.getIndexes().delete(index.getTypeName());
                return;
            }
        }

        String msg = "Created index: " + name + " on table: " +
                    table.getTypeName() + " of type: " + IndexType.get(index.getType()).name();

        m_compiler.addInfo(msg);

        indexMap.put(name, index);
    }

    private static String convertToJSONArray(List<AbstractExpression> exprs) throws JSONException {
        JSONStringer stringer = new JSONStringer();
        stringer.array();
        for (AbstractExpression abstractExpression : exprs) {
            stringer.object();
            abstractExpression.toJSONString(stringer);
            stringer.endObject();
        }
        stringer.endArray();
        return stringer.toString();
    }

    /**
     * Add a constraint on a given table to the catalog
     * @param table
     * @param node
     * @throws VoltCompilerException
     */
    void addConstraintToCatalog(Table table, VoltXMLElement node, Map<String, String> indexReplacementMap)
            throws VoltCompilerException
    {
        assert node.name.equals("constraint");

        String name = node.attributes.get("name");
        String typeName = node.attributes.get("constrainttype");
        ConstraintType type = ConstraintType.valueOf(typeName);

        if (type == ConstraintType.CHECK) {
            String msg = "VoltDB does not enforce check constraints. ";
            msg += "Constraint on table " + table.getTypeName() + " will be ignored.";
            m_compiler.addWarn(msg);
            return;
        }
        else if (type == ConstraintType.FOREIGN_KEY) {
            String msg = "VoltDB does not enforce foreign key references and constraints. ";
            msg += "Constraint on table " + table.getTypeName() + " will be ignored.";
            m_compiler.addWarn(msg);
            return;
        }
        else if (type == ConstraintType.MAIN) {
            // should never see these
            assert(false);
        }
        else if (type == ConstraintType.NOT_NULL) {
            // these get handled by table metadata inspection
            return;
        }
        else if (type != ConstraintType.PRIMARY_KEY &&  type != ConstraintType.UNIQUE) {
            throw m_compiler.new VoltCompilerException("Invalid constraint type '" + typeName + "'");
        }

        // else, create the unique index below
        // primary key code is in other places as well

        // The constraint is backed by an index, therefore we need to create it
        // TODO: We need to be able to use indexes for foreign keys. I am purposely
        //       leaving those out right now because HSQLDB just makes too many of them.
        Constraint catalog_const = table.getConstraints().add(name);
        String indexName = node.attributes.get("index");
        assert(indexName != null);
        // handle replacements from duplicate index pruning
        if (indexReplacementMap.containsKey(indexName)) {
            indexName = indexReplacementMap.get(indexName);
        }

        Index catalog_index = indexMap.get(indexName);

        // TODO(xin): It seems that indexes have already been set up well, the next whole block is redundant.
        // Remove them?
        if (catalog_index != null) {
            // if the constraint name contains index type hints, exercise them (giant hack)
            String constraintNameNoCase = name.toLowerCase();
            if (constraintNameNoCase.contains("tree"))
                catalog_index.setType(IndexType.BALANCED_TREE.getValue());
            if (constraintNameNoCase.contains("hash"))
                catalog_index.setType(IndexType.HASH_TABLE.getValue());

            catalog_const.setIndex(catalog_index);
            catalog_index.setUnique(true);

            boolean assumeUnique = Boolean.parseBoolean(node.attributes.get("assumeunique"));
            catalog_index.setAssumeunique(assumeUnique);
        }
        catalog_const.setType(type.getValue());
    }

    /**
     * Add materialized view info to the catalog for the tables that are
     * materialized views.
     */
    void processMaterializedViews(Database db) throws VoltCompiler.VoltCompilerException {
        HashSet <String> viewTableNames = new HashSet<>();
        for (Entry<Table, String> entry : matViewMap.entrySet()) {
            viewTableNames.add(entry.getKey().getTypeName());
        }


        for (Entry<Table, String> entry : matViewMap.entrySet()) {
            Table destTable = entry.getKey();
            String query = entry.getValue();

            // get the xml for the query
            VoltXMLElement xmlquery = null;
            try {
                xmlquery = m_hsql.getXMLCompiledStatement(query);
            }
            catch (HSQLParseException e) {
                e.printStackTrace();
            }
            assert(xmlquery != null);

            // parse the xml like any other sql statement
            ParsedSelectStmt stmt = null;
            try {
                stmt = (ParsedSelectStmt) AbstractParsedStmt.parse(query, xmlquery, null, db, null);
            }
            catch (Exception e) {
                throw m_compiler.new VoltCompilerException(e.getMessage());
            }
            assert(stmt != null);

            String viewName = destTable.getTypeName();
            // throw an error if the view isn't within voltdb's limited worldview
            checkViewMeetsSpec(viewName, stmt);

            // Allow only non-unique indexes other than the primary key index.
            // The primary key index is yet to be defined (below).
            for (Index destIndex : destTable.getIndexes()) {
                if (destIndex.getUnique() || destIndex.getAssumeunique()) {
                    String msg = "A UNIQUE or ASSUMEUNIQUE index is not allowed on a materialized view. " +
                            "Remove the qualifier from the index " + destIndex.getTypeName() +
                            "defined on the materialized view \"" + viewName + "\".";
                    throw m_compiler.new VoltCompilerException(msg);
                }
            }

            // create the materializedviewinfo catalog node for the source table
<<<<<<< HEAD
            Table srcTable = stmt.tableList.get(0).getTargetTable();
            assert(srcTable != null);
=======
            Table srcTable = stmt.tableList.get(0);
            if (viewTableNames.contains(srcTable.getTypeName())) {
                String msg = String.format("A materialized view (%s) can not be defined on another view (%s).",
                        viewName, srcTable.getTypeName());
                throw m_compiler.new VoltCompilerException(msg);
            }

>>>>>>> 42e354e7
            MaterializedViewInfo matviewinfo = srcTable.getViews().add(viewName);
            matviewinfo.setDest(destTable);
            AbstractExpression where = stmt.getSingleTableFilterExpression();
            if (where != null) {
                String hex = Encoder.hexEncode(where.toJSONString());
                matviewinfo.setPredicate(hex);
            } else {
                matviewinfo.setPredicate("");
            }
            destTable.setMaterializer(srcTable);

            List<Column> srcColumnArray = CatalogUtil.getSortedCatalogItems(srcTable.getColumns(), "index");
            List<Column> destColumnArray = CatalogUtil.getSortedCatalogItems(destTable.getColumns(), "index");
            List<AbstractExpression> groupbyExprs = null;

            if (stmt.hasComplexGroupby()) {
                groupbyExprs = new ArrayList<AbstractExpression>();
                for (ParsedColInfo col: stmt.groupByColumns) {
                    groupbyExprs.add(col.expression);
                }
                // Parse group by expressions to json string
                String groupbyExprsJson = null;
                try {
                    groupbyExprsJson = convertToJSONArray(groupbyExprs);
                } catch (JSONException e) {
                    throw m_compiler.new VoltCompilerException ("Unexpected error serializing non-column " +
                            "expressions for group by expressions: " + e.toString());
                }
                matviewinfo.setGroupbyexpressionsjson(groupbyExprsJson);

            } else {
                // add the group by columns from the src table
                for (int i = 0; i < stmt.groupByColumns.size(); i++) {
                    ParsedSelectStmt.ParsedColInfo gbcol = stmt.groupByColumns.get(i);
                    Column srcCol = srcColumnArray.get(gbcol.index);
                    ColumnRef cref = matviewinfo.getGroupbycols().add(srcCol.getTypeName());
                    // groupByColumns is iterating in order of groups. Store that grouping order
                    // in the column ref index. When the catalog is serialized, it will, naturally,
                    // scramble this order like a two year playing dominos, presenting the data
                    // in a meaningless sequence.
                    cref.setIndex(i);           // the column offset in the view's grouping order
                    cref.setColumn(srcCol);     // the source column from the base (non-view) table
                }

                // parse out the group by columns into the dest table
                for (int i = 0; i < stmt.groupByColumns.size(); i++) {
                    ParsedSelectStmt.ParsedColInfo col = stmt.displayColumns.get(i);
                    Column destColumn = destColumnArray.get(i);
                    processMaterializedViewColumn(matviewinfo, srcTable, destColumn,
                            ExpressionType.VALUE_TUPLE, (TupleValueExpression)col.expression);
                }
            }

            // Set up COUNT(*) column
            ParsedSelectStmt.ParsedColInfo countCol = stmt.displayColumns.get(stmt.groupByColumns.size());
            assert(countCol.expression.getExpressionType() == ExpressionType.AGGREGATE_COUNT_STAR);
            assert(countCol.expression.getLeft() == null);
            processMaterializedViewColumn(matviewinfo, srcTable,
                    destColumnArray.get(stmt.groupByColumns.size()),
                    ExpressionType.AGGREGATE_COUNT_STAR, null);

            // create an index and constraint for the table
            Index pkIndex = destTable.getIndexes().add("MATVIEW_PK_INDEX");
            pkIndex.setType(IndexType.BALANCED_TREE.getValue());
            pkIndex.setUnique(true);
            // add the group by columns from the src table
            // assume index 1 throuh #grpByCols + 1 are the cols
            for (int i = 0; i < stmt.groupByColumns.size(); i++) {
                ColumnRef c = pkIndex.getColumns().add(String.valueOf(i));
                c.setColumn(destColumnArray.get(i));
                c.setIndex(i);
            }
            Constraint pkConstraint = destTable.getConstraints().add("MATVIEW_PK_CONSTRAINT");
            pkConstraint.setType(ConstraintType.PRIMARY_KEY.getValue());
            pkConstraint.setIndex(pkIndex);

            // prepare info for aggregation columns.
            List<AbstractExpression> aggregationExprs = new ArrayList<AbstractExpression>();
            boolean hasAggregationExprs = false;
            boolean hasMinOrMaxAgg = false;
            ArrayList<AbstractExpression> minMaxAggs = new ArrayList<AbstractExpression>();
            for (int i = stmt.groupByColumns.size() + 1; i < stmt.displayColumns.size(); i++) {
                ParsedSelectStmt.ParsedColInfo col = stmt.displayColumns.get(i);
                AbstractExpression aggExpr = col.expression.getLeft();
                if (aggExpr.getExpressionType() != ExpressionType.VALUE_TUPLE) {
                    hasAggregationExprs = true;
                }
                aggregationExprs.add(aggExpr);
                if (col.expression.getExpressionType() ==  ExpressionType.AGGREGATE_MIN ||
                        col.expression.getExpressionType() == ExpressionType.AGGREGATE_MAX) {
                    hasMinOrMaxAgg = true;
                    minMaxAggs.add(aggExpr);
                }
            }

            // set Aggregation Expressions.
            if (hasAggregationExprs) {
                String aggregationExprsJson = null;
                try {
                    aggregationExprsJson = convertToJSONArray(aggregationExprs);
                } catch (JSONException e) {
                    throw m_compiler.new VoltCompilerException ("Unexpected error serializing non-column " +
                            "expressions for aggregation expressions: " + e.toString());
                }
                matviewinfo.setAggregationexpressionsjson(aggregationExprsJson);
            }

            if (hasMinOrMaxAgg) {
                // TODO: deal with minMaxAggs, i.e. if only one min/max agg, try to find the index
                // with group by cols followed by this agg col; if multiple min/max aggs, decide
                // what to do (probably the index on group by cols is the best choice)
                Index found = findBestMatchIndexForMatviewMinOrMax(matviewinfo, srcTable, groupbyExprs);
                if (found != null) {
                    matviewinfo.setIndexforminmax(found.getTypeName());
                } else {
                    matviewinfo.setIndexforminmax("");
                    m_compiler.addWarn("No index found to support min() / max() UPDATE and DELETE on Materialized View " +
                            matviewinfo.getTypeName() +
                            ", and a sequential scan might be issued when current min / max value is updated / deleted.");
                }
            } else {
                matviewinfo.setIndexforminmax("");
            }

            // parse out the aggregation columns into the dest table
            for (int i = stmt.groupByColumns.size() + 1; i < stmt.displayColumns.size(); i++) {
                ParsedSelectStmt.ParsedColInfo col = stmt.displayColumns.get(i);
                Column destColumn = destColumnArray.get(i);

                AbstractExpression colExpr = col.expression.getLeft();
                TupleValueExpression tve = null;
                if (colExpr.getExpressionType() == ExpressionType.VALUE_TUPLE) {
                    tve = (TupleValueExpression)colExpr;
                }
                processMaterializedViewColumn(matviewinfo, srcTable, destColumn,
                        col.expression.getExpressionType(), tve);

                // Correctly set the type of the column so that it's consistent.
                // Otherwise HSQLDB might promote types differently than Volt.
                destColumn.setType(col.expression.getValueType().getValue());
            }
        }
    }

    // if the materialized view has MIN / MAX, try to find an index defined on the source table
    // covering all group by cols / exprs to avoid expensive tablescan.
    // For now, the only acceptable index is defined exactly on the group by columns IN ORDER.
    // This allows the same key to be used to do lookups on the grouped table index and the
    // base table index.
    // TODO: More flexible (but usually less optimal*) indexes may be allowed here and supported
    // in the EE in the future including:
    //   -- *indexes on the group keys listed out of order
    //   -- *indexes on the group keys as a prefix before other indexed values.
    //   -- indexes on the group keys PLUS the MIN/MAX argument value (to eliminate post-filtering)
    private static Index findBestMatchIndexForMatviewMinOrMax(MaterializedViewInfo matviewinfo,
            Table srcTable, List<AbstractExpression> groupbyExprs)
    {
        CatalogMap<Index> allIndexes = srcTable.getIndexes();
        // Match based on one of two algorithms depending on whether expressions are all simple columns.
        if (groupbyExprs == null) {
            for (Index index : allIndexes) {
                String expressionjson = index.getExpressionsjson();
                if ( ! expressionjson.isEmpty()) {
                    continue;
                }
                List<ColumnRef> indexedColRefs =
                        CatalogUtil.getSortedCatalogItems(index.getColumns(), "index");
                List<ColumnRef> groupbyColRefs =
                        CatalogUtil.getSortedCatalogItems(matviewinfo.getGroupbycols(), "index");
                if (indexedColRefs.size() != groupbyColRefs.size()) {
                    continue;
                }

                boolean matchedAll = true;
                for (int i = 0; i < indexedColRefs.size(); ++i) {
                    int groupbyColIndex = groupbyColRefs.get(i).getColumn().getIndex();
                    int indexedColIndex = indexedColRefs.get(i).getColumn().getIndex();
                    if (groupbyColIndex != indexedColIndex) {
                        matchedAll = false;
                        break;
                    }
                }
                if (matchedAll) {
                    return index;
                }
            }
        } else {
            for (Index index : allIndexes) {
                String expressionjson = index.getExpressionsjson();
                if (expressionjson.isEmpty()) {
                    continue;
                }
                List<AbstractExpression> indexedExprs = null;
                StmtTableScan tableScan = StmtTableScan.getStmtTableScan(srcTable);
                try {
                    indexedExprs = AbstractExpression.fromJSONArrayString(expressionjson, tableScan);
                } catch (JSONException e) {
                    e.printStackTrace();
                    assert(false);
                    return null;
                }
                if (indexedExprs.size() != groupbyExprs.size()) {
                    continue;
                }

                boolean matchedAll = true;
                for (int i = 0; i < indexedExprs.size(); ++i) {
                    if ( ! indexedExprs.get(i).equals(groupbyExprs.get(i))) {
                        matchedAll = false;
                        break;
                    }
                }
                if (matchedAll) {
                    return index;
                }
            }
        }
        return null;
    }

    // srcExprs is the prefix of destExprs
    private static boolean prefixCompatibleExprs(List<AbstractExpression> srcExprs, List<AbstractExpression> destExprs) {
        if (srcExprs.size() > destExprs.size()) {
            return false;
        }
        for (int i = 0; i < srcExprs.size(); i ++) {
            if (!srcExprs.contains(destExprs.get(i))) {
                return false;
            }
        }
        return true;
    }

    /**
     * Verify the materialized view meets our arcane rules about what can and can't
     * go in a materialized view. Throw hopefully helpful error messages when these
     * rules are inevitably borked.
     *
     * @param viewName The name of the view being checked.
     * @param stmt The output from the parser describing the select statement that creates the view.
     * @throws VoltCompilerException
     */
    private void checkViewMeetsSpec(String viewName, ParsedSelectStmt stmt) throws VoltCompilerException {
        int groupColCount = stmt.groupByColumns.size();
        int displayColCount = stmt.displayColumns.size();
        String msg = "Materialized view \"" + viewName + "\" ";

        if (stmt.tableList.size() != 1) {
            msg += "has " + String.valueOf(stmt.tableList.size()) + " sources. " +
            "Only one source view or source table is allowed.";
            throw m_compiler.new VoltCompilerException(msg);
        }

        if (stmt.orderByColumns().size() != 0) {
            msg += "with ORDER BY clause is not supported.";
            throw m_compiler.new VoltCompilerException(msg);
        }

        if (stmt.hasSubqueries()) {
            msg += "with sub-query is not supported.";
            throw m_compiler.new VoltCompilerException(msg);
        }

        if (displayColCount <= groupColCount) {
            msg += "has too few columns.";
            throw m_compiler.new VoltCompilerException(msg);
        }

        List <AbstractExpression> checkExpressions = new ArrayList<AbstractExpression>();

        int i;
        for (i = 0; i < groupColCount; i++) {
            ParsedSelectStmt.ParsedColInfo gbcol = stmt.groupByColumns.get(i);
            ParsedSelectStmt.ParsedColInfo outcol = stmt.displayColumns.get(i);

            if (!outcol.expression.equals(gbcol.expression)) {
                msg += "must exactly match the GROUP BY clause at index " + String.valueOf(i) + " of SELECT list.";
                throw m_compiler.new VoltCompilerException(msg);
            }
            checkExpressions.add(outcol.expression);
        }

        AbstractExpression coli = stmt.displayColumns.get(i).expression;
        if (coli.getExpressionType() != ExpressionType.AGGREGATE_COUNT_STAR) {
            msg += "is missing count(*) as the column after the group by columns, a materialized view requirement.";
            throw m_compiler.new VoltCompilerException(msg);
        }

        for (i++; i < displayColCount; i++) {
            ParsedSelectStmt.ParsedColInfo outcol = stmt.displayColumns.get(i);
            if ((outcol.expression.getExpressionType() != ExpressionType.AGGREGATE_COUNT) &&
                    (outcol.expression.getExpressionType() != ExpressionType.AGGREGATE_SUM) &&
                    (outcol.expression.getExpressionType() != ExpressionType.AGGREGATE_MIN) &&
                    (outcol.expression.getExpressionType() != ExpressionType.AGGREGATE_MAX)) {
                msg += "must have non-group by columns aggregated by sum, count, min or max.";
                throw m_compiler.new VoltCompilerException(msg);
            }
            checkExpressions.add(outcol.expression);
        }

        // Check unsupported SQL functions like: NOW, CURRENT_TIMESTAMP
        AbstractExpression where = stmt.getSingleTableFilterExpression();
        checkExpressions.add(where);

        for (AbstractExpression expr: checkExpressions) {
            if (containsTimeSensitiveFunction(expr, FunctionSQL.voltGetCurrentTimestampId())) {
                msg += "cannot include the function NOW or CURRENT_TIMESTAMP.";
                throw m_compiler.new VoltCompilerException(msg);
            }
        }
     }

    void processMaterializedViewColumn(MaterializedViewInfo info, Table srcTable,
            Column destColumn, ExpressionType type, TupleValueExpression colExpr)
            throws VoltCompiler.VoltCompilerException {

        if (colExpr != null) {
            assert(colExpr.getTableName().equalsIgnoreCase(srcTable.getTypeName()));
            String srcColName = colExpr.getColumnName();
            Column srcColumn = srcTable.getColumns().getIgnoreCase(srcColName);
            destColumn.setMatviewsource(srcColumn);
        }
        destColumn.setMatview(info);
        destColumn.setAggregatetype(type.getValue());
    }
}<|MERGE_RESOLUTION|>--- conflicted
+++ resolved
@@ -1770,18 +1770,14 @@
             }
 
             // create the materializedviewinfo catalog node for the source table
-<<<<<<< HEAD
             Table srcTable = stmt.tableList.get(0).getTargetTable();
             assert(srcTable != null);
-=======
-            Table srcTable = stmt.tableList.get(0);
             if (viewTableNames.contains(srcTable.getTypeName())) {
                 String msg = String.format("A materialized view (%s) can not be defined on another view (%s).",
                         viewName, srcTable.getTypeName());
                 throw m_compiler.new VoltCompilerException(msg);
             }
 
->>>>>>> 42e354e7
             MaterializedViewInfo matviewinfo = srcTable.getViews().add(viewName);
             matviewinfo.setDest(destTable);
             AbstractExpression where = stmt.getSingleTableFilterExpression();
