--- conflicted
+++ resolved
@@ -42,10 +42,7 @@
 import org.voltdb.compiler.ScalarValueHints;
 import org.voltdb.expressions.AbstractExpression;
 import org.voltdb.expressions.SubqueryExpression;
-<<<<<<< HEAD
-=======
 import org.voltdb.planner.CompiledPlan;
->>>>>>> e09c7cf8
 import org.voltdb.planner.PlanStatistics;
 import org.voltdb.planner.StatsField;
 import org.voltdb.planner.parseinfo.StmtTableScan;
@@ -129,8 +126,6 @@
     public int overrideId(int newId) {
         m_id = newId++;
         return newId;
-<<<<<<< HEAD
-=======
     }
 
     /**
@@ -150,7 +145,6 @@
             newId = subqueryPlan.resetPlanNodeIds(newId);
         }
         return newId;
->>>>>>> e09c7cf8
     }
 
     /**
