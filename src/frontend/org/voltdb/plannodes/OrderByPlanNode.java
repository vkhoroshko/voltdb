/* This file is part of VoltDB.
 * Copyright (C) 2008-2012 VoltDB Inc.
 *
 * VoltDB is free software: you can redistribute it and/or modify
 * it under the terms of the GNU General Public License as published by
 * the Free Software Foundation, either version 3 of the License, or
 * (at your option) any later version.
 *
 * VoltDB is distributed in the hope that it will be useful,
 * but WITHOUT ANY WARRANTY; without even the implied warranty of
 * MERCHANTABILITY or FITNESS FOR A PARTICULAR PURPOSE.  See the
 * GNU General Public License for more details.
 *
 * You should have received a copy of the GNU General Public License
 * along with VoltDB.  If not, see <http://www.gnu.org/licenses/>.
 */

package org.voltdb.plannodes;

import java.util.ArrayList;
import java.util.List;

import org.json_voltpatches.JSONException;
import org.json_voltpatches.JSONObject;
import org.json_voltpatches.JSONStringer;
import org.voltdb.catalog.Database;
import org.voltdb.expressions.AbstractExpression;
import org.voltdb.expressions.ExpressionUtil;
import org.voltdb.expressions.TupleValueExpression;
import org.voltdb.types.PlanNodeType;
import org.voltdb.types.SortDirectionType;

public class OrderByPlanNode extends AbstractPlanNode {

    public enum Members {
        SORT_COLUMNS,
        SORT_EXPRESSION,
        SORT_DIRECTION;
    }

    protected List<AbstractExpression> m_sortExpressions = new ArrayList<AbstractExpression>();
    /**
     * Sort Directions
     */
    protected List<SortDirectionType> m_sortDirections = new ArrayList<SortDirectionType>();

    public OrderByPlanNode() {
        super();
    }

    @Override
    public PlanNodeType getPlanNodeType() {
        return PlanNodeType.ORDERBY;
    }

    @Override
    public void validate() throws Exception {
        super.validate();

        // Make sure that they have the same # of columns and directions
        if (m_sortExpressions.size() != m_sortDirections.size()) {
            throw new Exception("ERROR: PlanNode '" + toString() + "' has " +
                    "'" + m_sortExpressions.size() + "' sort expressions but " +
                    "'" + m_sortDirections.size() + "' sort directions");
        }

        // Make sure that none of the items are null
        for (int ctr = 0, cnt = m_sortExpressions.size(); ctr < cnt; ctr++) {
            if (m_sortExpressions.get(ctr) == null) {
                throw new Exception("ERROR: PlanNode '" + toString() + "' has a null " +
                        "sort expression at position " + ctr);
            } else if (m_sortDirections.get(ctr) == null) {
                throw new Exception("ERROR: PlanNode '" + toString() + "' has a null " +
                        "sort direction at position " + ctr);
            }
        }
    }

    /**
     * Accessor for flag marking the plan as guaranteeing an identical result/effect
     * when "replayed" against the same database state, such as during replication or CL recovery.
     * @return child's value
     */
    @Override
    public boolean isOrderDeterministic() {
        AbstractPlanNode child = m_children.get(0);
        if (child.isContentDeterministic()) {
            if (orderingByAllColumns()) {
                return true;
            }
            if (orderingByUniqueColumns()) {
                return true;
            }
            m_nondeterminismDetail = "insufficient ordering criteria.";
        } else {
            m_nondeterminismDetail = m_children.get(0).nondeterminismDetail();
        }
        return false;
    }

    private boolean orderingByAllColumns() {
        NodeSchema schema = getOutputSchema();
        for (SchemaColumn col : schema.getColumns()) {
            boolean found = false;
            for (AbstractExpression expr : m_sortExpressions) {
                if (col.getExpression().equals(expr)) {
                    found = true;
                    break;
                }
            }
            if (!found) {
                return false;
            }
        }
        return true;
    }

    private boolean orderingByUniqueColumns() {
        // NodeSchema schema = getOutputSchema();
        return false; // TODO: for real, figure out if child guarantees a unique column (or combo).
    }

    /**
     * Add a sort to the order-by
     * @param sortExpr  The input expression on which to order the rows
     * @param sortDir
     */
    public void addSort(AbstractExpression sortExpr, SortDirectionType sortDir)
    {
        assert(sortExpr != null);
        // PlanNodes all need private deep copies of expressions
        // so that the resolveColumnIndexes results
        // don't get bashed by other nodes or subsequent planner runs
        try
        {
            m_sortExpressions.add((AbstractExpression) sortExpr.clone());
        }
        catch (CloneNotSupportedException e)
        {
            // This shouldn't ever happen
            e.printStackTrace();
            throw new RuntimeException(e.getMessage());
        }
        m_sortDirections.add(sortDir);
    }

    @Override
    public void resolveColumnIndexes()
    {
        // Need to order and resolve indexes of output columns AND
        // the sort columns
        assert(m_children.size() == 1);
        m_children.get(0).resolveColumnIndexes();
        NodeSchema input_schema = m_children.get(0).getOutputSchema();
        for (SchemaColumn col : m_outputSchema.getColumns())
        {
            // At this point, they'd better all be TVEs.
            assert(col.getExpression() instanceof TupleValueExpression);
            TupleValueExpression tve = (TupleValueExpression)col.getExpression();
            int index = input_schema.getIndexOfTve(tve);
            tve.setColumnIndex(index);
        }
        m_outputSchema.sortByTveIndex();

        // Find the proper index for the sort columns.  Not quite
        // sure these should be TVEs in the long term.
        List<TupleValueExpression> sort_tves =
                new ArrayList<TupleValueExpression>();
        for (AbstractExpression sort_exps : m_sortExpressions)
        {
            sort_tves.addAll(ExpressionUtil.getTupleValueExpressions(sort_exps));
        }
        for (TupleValueExpression tve : sort_tves)
        {
            int index = input_schema.getIndexOfTve(tve);
            tve.setColumnIndex(index);
        }
    }

    @Override
    public void toJSONString(JSONStringer stringer) throws JSONException {
        super.toJSONString(stringer);
        assert (m_sortExpressions.size() == m_sortDirections.size());
        stringer.key(Members.SORT_COLUMNS.name()).array();
        for (int ii = 0; ii < m_sortExpressions.size(); ii++) {
            stringer.object();
            stringer.key(Members.SORT_EXPRESSION.name());
            stringer.object();
            m_sortExpressions.get(ii).toJSONString(stringer);
            stringer.endObject();
            stringer.key(Members.SORT_DIRECTION.name()).value(m_sortDirections.get(ii).toString());
            stringer.endObject();
        }
        stringer.endArray();
    }

<<<<<<< HEAD
    // TODO:Members not loaded
=======
 // TODO:Members not loaded
>>>>>>> d501b69d
    @Override
    public void loadFromJSONObject( JSONObject jobj, Database db ) {
        super.loadFromJSONObject(jobj, db);
    }

    @Override
    protected String explainPlanForNode(String indent) {
        return "ORDER BY (SORT)";
    }
}<|MERGE_RESOLUTION|>--- conflicted
+++ resolved
@@ -60,18 +60,18 @@
         // Make sure that they have the same # of columns and directions
         if (m_sortExpressions.size() != m_sortDirections.size()) {
             throw new Exception("ERROR: PlanNode '" + toString() + "' has " +
-                    "'" + m_sortExpressions.size() + "' sort expressions but " +
-                    "'" + m_sortDirections.size() + "' sort directions");
+                                "'" + m_sortExpressions.size() + "' sort expressions but " +
+                                "'" + m_sortDirections.size() + "' sort directions");
         }
 
         // Make sure that none of the items are null
         for (int ctr = 0, cnt = m_sortExpressions.size(); ctr < cnt; ctr++) {
             if (m_sortExpressions.get(ctr) == null) {
                 throw new Exception("ERROR: PlanNode '" + toString() + "' has a null " +
-                        "sort expression at position " + ctr);
+                                    "sort expression at position " + ctr);
             } else if (m_sortDirections.get(ctr) == null) {
                 throw new Exception("ERROR: PlanNode '" + toString() + "' has a null " +
-                        "sort direction at position " + ctr);
+                                    "sort direction at position " + ctr);
             }
         }
     }
@@ -165,7 +165,7 @@
         // Find the proper index for the sort columns.  Not quite
         // sure these should be TVEs in the long term.
         List<TupleValueExpression> sort_tves =
-                new ArrayList<TupleValueExpression>();
+            new ArrayList<TupleValueExpression>();
         for (AbstractExpression sort_exps : m_sortExpressions)
         {
             sort_tves.addAll(ExpressionUtil.getTupleValueExpressions(sort_exps));
@@ -194,11 +194,7 @@
         stringer.endArray();
     }
 
-<<<<<<< HEAD
-    // TODO:Members not loaded
-=======
  // TODO:Members not loaded
->>>>>>> d501b69d
     @Override
     public void loadFromJSONObject( JSONObject jobj, Database db ) {
         super.loadFromJSONObject(jobj, db);
