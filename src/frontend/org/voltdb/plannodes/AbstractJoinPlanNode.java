--- conflicted
+++ resolved
@@ -17,7 +17,6 @@
 
 package org.voltdb.plannodes;
 
-import java.util.ArrayList;
 import java.util.List;
 import java.util.TreeMap;
 
@@ -27,10 +26,7 @@
 import org.voltdb.catalog.Database;
 import org.voltdb.expressions.AbstractExpression;
 import org.voltdb.expressions.ExpressionUtil;
-import org.voltdb.expressions.SubqueryExpression;
 import org.voltdb.expressions.TupleValueExpression;
-import org.voltdb.planner.CompiledPlan;
-import org.voltdb.types.ExpressionType;
 import org.voltdb.types.JoinType;
 import org.voltdb.types.PlanNodeType;
 import org.voltdb.types.SortDirectionType;
@@ -146,28 +142,9 @@
     @Override
     public int overrideId(int newId) {
         m_id = newId++;
-<<<<<<< HEAD
-        List<AbstractExpression> subqueries = new ArrayList<AbstractExpression>();
-        if (m_preJoinPredicate != null) {
-            subqueries.addAll(m_preJoinPredicate.findAllSubexpressionsOfType(ExpressionType.SUBQUERY));
-        }
-        // Now override the ids in the subqueries nodes if any
-        if (m_joinPredicate != null) {
-            subqueries.addAll(m_joinPredicate.findAllSubexpressionsOfType(ExpressionType.SUBQUERY));
-        }
-        if (m_wherePredicate != null) {
-            subqueries.addAll(m_wherePredicate.findAllSubexpressionsOfType(ExpressionType.SUBQUERY));
-        }
-        for (AbstractExpression subquery : subqueries) {
-            assert(subquery instanceof SubqueryExpression);
-            CompiledPlan subqueryPlan = ((SubqueryExpression)subquery).getTable().getBestCostPlan();
-            newId = subqueryPlan.resetPlanNodeIds(newId);
-        }
-=======
         newId = overrideSubqueryIds(newId, m_preJoinPredicate);
         newId = overrideSubqueryIds(newId, m_joinPredicate);
         newId = overrideSubqueryIds(newId, m_wherePredicate);
->>>>>>> e09c7cf8
         return newId;
     }
 
