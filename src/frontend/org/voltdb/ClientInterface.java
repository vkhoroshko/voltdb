--- conflicted
+++ resolved
@@ -927,11 +927,7 @@
                     int partition = getPartitionForProcedure(partitionParamIndex,
                             partitionParamType, response.getInvocation());
                     createTransaction(cihm.connection.connectionId(),
-<<<<<<< HEAD
-                            null, false, response.getInvocation(),
-=======
-                            invocation,
->>>>>>> fde29c3a
+                            response.getInvocation(),
                             isReadonly,
                             true, // Only SP could be mis-partitioned
                             false, // Only SP could be mis-partitioned
