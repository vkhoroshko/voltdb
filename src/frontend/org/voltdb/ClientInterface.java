--- conflicted
+++ resolved
@@ -169,13 +169,8 @@
      *
      * The ? extends ugliness is due to the SnapshotDaemon having an ACG that is a noop
      */
-    private final COWMap<Long, ClientInterfaceHandleManager>
-<<<<<<< HEAD
-    m_cihm =
-    new COWMap<Long, ClientInterfaceHandleManager>();
-=======
-            m_cihm = new COWMap<Long, ClientInterfaceHandleManager>();
->>>>>>> 55dab1bd
+    private final COWMap<Long, ClientInterfaceHandleManager> m_cihm = new COWMap<Long, ClientInterfaceHandleManager>();
+
     private final Cartographer m_cartographer;
 
     /**
@@ -1278,7 +1273,7 @@
             }
 
             vt[i] = new VoltTable(new VoltTable.ColumnInfo( "SQL Statement", VoltType.STRING),
-                    new VoltTable.ColumnInfo( "Explained Plan", VoltType.STRING));
+                                  new VoltTable.ColumnInfo( "Explained Plan", VoltType.STRING));
 
             for( Statement stmt : proc.getStatements() ) {
                 vt[i].addRow( stmt.getSqltext(), Encoder.hexDecodeToString( stmt.getExplainplan() ) );
@@ -1330,25 +1325,20 @@
                         partitionParam,
                         m_catalogContext.get().catalogVersion,
                         task.clientHandle,
-                        handler.connectionId(),
                         handler.m_hostname,
                         handler.isAdmin(),
                         ccxn);
         for (String sqlStatement : sqlStatements) {
-            AdHocPlannedStatement plannedStatement = m_adhocCache.get(sql, partitionParam != null);
+            AdHocPlannedStatement plannedStatement = m_adhocCache.get(sqlStatement, partitionParam != null);
             // check the catalog version if there is a cached plan
             if (plannedStatement == null || plannedStatement.catalogVersion != m_catalogContext.get().catalogVersion) {
                 break;
             }
-            planBatch.addStatement(sqlStatement,
-                    plannedStatement.aggregatorFragment,
-                    plannedStatement.collectorFragment,
-                    plannedStatement.isReplicatedTableDML,
-                    plannedStatement.isNonDeterministic,
-                    null);
+            planBatch.addStatement(plannedStatement);
         }
         // All statements retrieved from cache?
         if (planBatch.getPlannedStatementCount() == sqlStatements.size()) {
+            System.out.println("get plan from cache");
             processExplainPlannedStmtBatch( planBatch );
             return null;
         }
@@ -1432,6 +1422,7 @@
                         null,
                         vt,
                         null);
+        System.out.println( vt[0] );
         response.setClientHandle( planBatch.clientHandle );
         ByteBuffer buf = ByteBuffer.allocate(response.getSerializedSize() + 4);
         buf.putInt(buf.capacity() - 4);
@@ -1465,38 +1456,21 @@
         List<String> sqlStatements = MiscUtils.splitSQLStatements(sql);
         AdHocPlannedStmtBatch planBatch =
                 new AdHocPlannedStmtBatch(sql,
-<<<<<<< HEAD
-                        partitionParam,
-                        m_catalogContext.get().catalogVersion,
-                        task.clientHandle,
-                        handler.connectionId(),
-                        handler.m_hostname,
-                        handler.isAdmin(),
-                        ccxn);
-=======
                                           partitionParam,
                                           task.clientHandle,
                                           handler.connectionId(),
                                           handler.m_hostname,
                                           handler.isAdmin(),
                                           ccxn);
->>>>>>> 55dab1bd
+
         for (String sqlStatement : sqlStatements) {
             AdHocPlannedStatement plannedStatement = m_adhocCache.get(sqlStatement, partitionParam != null);
             // check the catalog version if there is a cached plan
             if (plannedStatement == null || plannedStatement.catalogVersion != m_catalogContext.get().catalogVersion) {
                 break;
             }
-<<<<<<< HEAD
-            planBatch.addStatement(sqlStatement,
-                    plannedStatement.aggregatorFragment,
-                    plannedStatement.collectorFragment,
-                    plannedStatement.isReplicatedTableDML,
-                    plannedStatement.isNonDeterministic,
-                    null);
-=======
+
             planBatch.addStatement(plannedStatement);
->>>>>>> 55dab1bd
         }
         // All statements retrieved from cache?
         if (planBatch.getPlannedStatementCount() == sqlStatements.size()) {
@@ -1705,10 +1679,12 @@
         }
 
         else if ( sysProc == null && task.procName.equals("@Explain") ) {
+            System.out.println("dispatchExplainAdHoc");
             return dispatchExplainAdHoc(task, handler, ccxn);
         }
 
         else if ( sysProc == null && task.procName.equals("@ExplainProc") ) {
+            System.out.println("dispatchExplainProcedure");
             return dispatchExplainProcedure(task, handler, ccxn);
         }
 
@@ -1902,32 +1878,11 @@
         }
 
         // Set up the parameters.
-<<<<<<< HEAD
-        // Need separate lists due to limitations on the kind of objects that can be dispatched.
-        // Convert to arrays, preferring primitive types.
-        List<byte[]> aggregatorFragmentList = plannedStmtBatch.getAggregatorFragments();
-        byte[][] aggregatorFragments = aggregatorFragmentList.toArray(
-                new byte[aggregatorFragmentList.size()][]);
-        List<byte[]> collectorFragmentList = plannedStmtBatch.getCollectorFragments();
-        byte[][] collectorFragments = collectorFragmentList.toArray(
-                new byte[collectorFragmentList.size()][]);
-        List<String> sqlStatementList = plannedStmtBatch.getSQLStatements();
-        String[] sqlStatements = sqlStatementList.toArray(
-                new String[sqlStatementList.size()]);
-        List<Integer> replicatedTableDMLFlagList = plannedStmtBatch.getReplicatedTableDMLFlags();
-        int[] replicatedTableDMLFlags = ArrayUtils.toPrimitive(
-                replicatedTableDMLFlagList.toArray(
-                        new Integer[replicatedTableDMLFlagList.size()]));
-        task.setParams(aggregatorFragments,
-                collectorFragments,
-                sqlStatements,
-                replicatedTableDMLFlags);
-=======
+
         ByteBuffer buf = ByteBuffer.allocate(plannedStmtBatch.getPlanArraySerializedSize());
         plannedStmtBatch.flattenPlanArrayToBuffer(buf);
         assert(buf.hasArray());
         task.setParams(buf.array());
->>>>>>> 55dab1bd
         task.clientHandle = plannedStmtBatch.clientHandle;
 
         /*
@@ -1989,7 +1944,8 @@
             @Override
             public void run() {
                 if (result.errorMsg == null) {
-                    if (result instanceof AdHocPlannedStmtBatch) {
+                    //TODO test if this lower @AdHoc speed
+                    if (result instanceof AdHocPlannedStmtBatch && ! ( result instanceof ExplainPlannedStmtBatch) ) {
                         final AdHocPlannedStmtBatch plannedStmtBatch = (AdHocPlannedStmtBatch) result;
                         // assume all stmts have the same catalog version
                         if ((plannedStmtBatch.getPlannedStatementCount() > 0) &&
@@ -2059,7 +2015,8 @@
                     }
                     else if (result instanceof ExplainPlannedStmtBatch ) {
                         final ExplainPlannedStmtBatch plannedStmtBatch = (ExplainPlannedStmtBatch) result;
-                        if (plannedStmtBatch.catalogVersion != m_catalogContext.get().catalogVersion) {
+                        if ((plannedStmtBatch.getPlannedStatementCount() > 0) &&
+                                (plannedStmtBatch.getPlannedStatement(0).catalogVersion != m_catalogContext.get().catalogVersion)) {
 
                             /* The adhoc planner learns of catalog updates after the EE and the
                                rest of the system. If the adhoc sql was planned against an
@@ -2084,6 +2041,7 @@
                             m_mailbox.send(Long.MIN_VALUE, work);
                         }
                         else {
+                            System.out.println("get plan from query planner");
                             processExplainPlannedStmtBatch( plannedStmtBatch );
                         }
                     }
@@ -2420,24 +2378,10 @@
 
     public Map<Long, Pair<String, long[]>> getLiveClientStats()
     {
-<<<<<<< HEAD
-        Map<Long, Pair<String, long[]>> client_stats =
-                new HashMap<Long, Pair<String, long[]>>();
-=======
         final Map<Long, Pair<String, long[]>> client_stats =
             new HashMap<Long, Pair<String, long[]>>();
->>>>>>> 55dab1bd
 
         if (VoltDB.instance().isIV2Enabled()) {
-<<<<<<< HEAD
-            inflight_txn_stats = new HashMap<Long, long[]>();
-            for (Map.Entry<Long, ClientInterfaceHandleManager> e :
-                m_cihm.entrySet()) {
-                long values[] = new long[2];
-                values[0] = e.getValue().isAdmin ? 1 : 0;
-                values[1] = e.getValue().getOutstandingTxns();
-                inflight_txn_stats.put(e.getKey(), values);
-=======
             // m_cihm hashes connectionId to a ClientInterfaceHandleManager
             // ClientInterfaceHandleManager has the connection object.
             for (Map.Entry<Long, ClientInterfaceHandleManager> e : m_cihm.entrySet()) {
@@ -2453,27 +2397,9 @@
                                 e.getValue().connection.getHostnameOrIP(),
                                 new long[] {adminMode, readWait, writeWait, outstandingTxns}));
                 }
->>>>>>> 55dab1bd
-            }
-        }
-<<<<<<< HEAD
-
-        // put all the live connections in the stats map, then fill in admin and
-        // outstanding txn info from the inflight stats
-
-        for (Connection c : m_connections)
-        {
-            if (!client_stats.containsKey(c.connectionId()))
-            {
-                client_stats.put(
-                        c.connectionId(),
-                        new Pair<String, long[]>(c.getHostnameOrIP(),
-                                new long[]{0,
-                            c.readStream().dataAvailable(),
-                            c.writeStream().getOutstandingMessageCount(),
-                            0})
-                        );
-=======
+            }
+        }
+
         else {
             Map<Long, long[]> inflight_txn_stats = m_initiator.getOutstandingTxnStats();
 
@@ -2490,7 +2416,6 @@
                                     0})
                             );
                 }
->>>>>>> 55dab1bd
             }
 
             for (Entry<Long, long[]> stat : inflight_txn_stats.entrySet()) {
