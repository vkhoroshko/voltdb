/* This file is part of VoltDB.
 * Copyright (C) 2008-2014 VoltDB Inc.
 *
 * This program is free software: you can redistribute it and/or modify
 * it under the terms of the GNU Affero General Public License as
 * published by the Free Software Foundation, either version 3 of the
 * License, or (at your option) any later version.
 *
 * This program is distributed in the hope that it will be useful,
 * but WITHOUT ANY WARRANTY; without even the implied warranty of
 * MERCHANTABILITY or FITNESS FOR A PARTICULAR PURPOSE.  See the
 * GNU Affero General Public License for more details.
 *
 * You should have received a copy of the GNU Affero General Public License
 * along with VoltDB.  If not, see <http://www.gnu.org/licenses/>.
 */

package org.voltdb.planner;

import java.util.ArrayList;
import java.util.HashMap;
import java.util.HashSet;
import java.util.List;
import java.util.Map;
import java.util.Set;

import org.json_voltpatches.JSONException;
import org.voltdb.VoltType;
import org.voltdb.catalog.CatalogMap;
import org.voltdb.catalog.Column;
import org.voltdb.catalog.ColumnRef;
import org.voltdb.catalog.MaterializedViewInfo;
import org.voltdb.catalog.Table;
import org.voltdb.expressions.AbstractExpression;
import org.voltdb.expressions.AggregateExpression;
import org.voltdb.expressions.ExpressionUtil;
import org.voltdb.expressions.TupleValueExpression;
import org.voltdb.planner.ParsedSelectStmt.ParsedColInfo;
import org.voltdb.planner.parseinfo.BranchNode;
import org.voltdb.planner.parseinfo.JoinNode;
import org.voltdb.planner.parseinfo.StmtTableScan;
import org.voltdb.planner.parseinfo.StmtTargetTableScan;
import org.voltdb.plannodes.AbstractPlanNode;
import org.voltdb.plannodes.AbstractScanPlanNode;
import org.voltdb.plannodes.HashAggregatePlanNode;
import org.voltdb.plannodes.NodeSchema;
import org.voltdb.plannodes.ProjectionPlanNode;
import org.voltdb.plannodes.SchemaColumn;
import org.voltdb.types.ExpressionType;
import org.voltdb.utils.CatalogUtil;

public class MaterializedViewFixInfo {
    /**
     * This class contain all the information that Materialized view partitioned query need to be fixed.
     */

    // New inlined projection node for the scan node, contain extra group by columns.
    private ProjectionPlanNode m_scanInlinedProjectionNode = null;
    // New re-Aggregation plan node on the coordinator to eliminate the duplicated rows.
    private HashAggregatePlanNode m_reAggNode = null;

    // Does this mv partitioned based query needs to be fixed.
    private boolean m_needed = false;
    // materialized view table
    private StmtTableScan m_mvTableScan = null;

    // Scan Node for join query.
    AbstractScanPlanNode m_scanNode = null;

    // ENG-5386: Edge case query.
    private boolean m_edgeCaseQueryNoFixNeeded = true;

    public boolean needed() {
        return m_needed;
    }

    public void setNeeded(boolean need) {
        m_needed = need;
    }

    public String getMVTableName () {
        assert(m_mvTableScan != null);
        return m_mvTableScan.getTableName();
    }

    public String getMVTableAlias() {
        assert(m_mvTableScan != null);
        return m_mvTableScan.getTableAlias();
    }

    public HashAggregatePlanNode getReAggregationPlanNode () {
        return m_reAggNode;
    }

    public void setEdgeCaseQueryNoFixNeeded (boolean edgeCase) {
        m_edgeCaseQueryNoFixNeeded = edgeCase;
    }

    /**
     * Check whether the table need to be fixed or not.
     * Set the need flag to true, only if it needs to be fixed.
     * @return
     */
    public boolean processMVBasedQueryFix(StmtTableScan mvTableScan, Set<SchemaColumn> scanColumns, JoinNode joinTree,
            List<ParsedColInfo> displayColumns, List<ParsedColInfo> groupByColumns) {

        // Check valid cases first
        //@TODO
        if  ( ! (mvTableScan instanceof StmtTargetTableScan)) {
            return false;
        }
        Table table = ((StmtTargetTableScan)mvTableScan).getTargetTable();
        assert (table != null);
        String mvTableName = table.getTypeName();
        Table srcTable = table.getMaterializer();
        if (srcTable == null) {
            return false;
        }
        Column partitionCol = srcTable.getPartitioncolumn();
        if (partitionCol == null) {
            return false;
        }

        int partitionColIndex = partitionCol.getIndex();
        MaterializedViewInfo mvInfo = srcTable.getViews().get(mvTableName);

        int numOfGroupByColumns;
        // Justify whether partition column is in group by column list or not
        String complexGroupbyJson = mvInfo.getGroupbyexpressionsjson();
        if (complexGroupbyJson.length() > 0) {
            List<AbstractExpression> mvComplexGroupbyCols = null;
            try {
                mvComplexGroupbyCols = AbstractExpression.fromJSONArrayString(complexGroupbyJson, null);
            } catch (JSONException e) {
                e.printStackTrace();
            }
            numOfGroupByColumns = mvComplexGroupbyCols.size();

            for (AbstractExpression expr: mvComplexGroupbyCols) {
                if (expr instanceof TupleValueExpression) {
                    TupleValueExpression tve = (TupleValueExpression) expr;
                    if (tve.getColumnIndex() == partitionColIndex) {
                        // If group by columns contain partition column from source table.
                        // Then, query on MV table will have duplicates from each partition.
                        // There is no need to fix this case, so just return.
                        return false;
                    }
                }
            }
        } else {
            CatalogMap<ColumnRef> mvSimpleGroupbyCols = mvInfo.getGroupbycols();
            numOfGroupByColumns = mvSimpleGroupbyCols.size();

            for (ColumnRef colRef: mvSimpleGroupbyCols) {
                if (colRef.getColumn().getIndex() == partitionColIndex) {
                    // If group by columns contain partition column from source table.
                    // Then, query on MV table will have duplicates from each partition.
                    // There is no need to fix this case, so just return.
                    return false;
                }
            }
        }
        assert(numOfGroupByColumns > 0);
        m_mvTableScan = mvTableScan;

        Set<String> mvDDLGroupbyColumnNames = new HashSet<String>();
        List<Column> mvColumnArray =
                CatalogUtil.getSortedCatalogItems(table.getColumns(), "index");

        // Start to do real materialized view processing to fix the duplicates problem.
        // (1) construct new projection columns for scan plan node.
        Set<SchemaColumn> mvDDLGroupbyColumns = new HashSet<SchemaColumn>();
        NodeSchema inlineProjSchema = new NodeSchema();
        for (SchemaColumn scol: scanColumns) {
            inlineProjSchema.addColumn(scol);
        }

        String mvTableAlias = getMVTableAlias();

        for (int i = 0; i < numOfGroupByColumns; i++) {
            Column mvCol = mvColumnArray.get(i);
            String colName = mvCol.getName();

            TupleValueExpression tve = new TupleValueExpression(mvTableName, mvTableAlias, colName, colName, i);
            tve.setValueType(VoltType.get((byte)mvCol.getType()));
            tve.setValueSize(mvCol.getSize());
<<<<<<< HEAD
            tve.setOrigStmtId(mvTableScan.getStatementId());
=======
            tve.setInBytes(mvCol.getInbytes());
>>>>>>> a6d5d688

            mvDDLGroupbyColumnNames.add(colName);

            SchemaColumn scol = new SchemaColumn(mvTableName, mvTableAlias, colName, colName, tve);

            mvDDLGroupbyColumns.add(scol);
            if (!scanColumns.contains(scol)) {
                scanColumns.add(scol);
                // construct new projection columns for scan plan node.
                inlineProjSchema.addColumn(scol);
            }
        }


        // Record the re-aggregation type for each scan columns.
        Map<String, ExpressionType> mvColumnReAggType = new HashMap<String, ExpressionType>();
        for (int i = numOfGroupByColumns; i < mvColumnArray.size(); i++) {
            Column mvCol = mvColumnArray.get(i);
            ExpressionType reAggType = ExpressionType.get(mvCol.getAggregatetype());

            if (reAggType == ExpressionType.AGGREGATE_COUNT_STAR ||
                    reAggType == ExpressionType.AGGREGATE_COUNT) {
                reAggType = ExpressionType.AGGREGATE_SUM;
            }
            mvColumnReAggType.put(mvCol.getName(), reAggType);
        }

        m_scanInlinedProjectionNode = new ProjectionPlanNode();
        m_scanInlinedProjectionNode.setOutputSchema(inlineProjSchema);

        // (2) Construct the reAggregation Node.

        // Construct the reAggregation plan node's aggSchema
        m_reAggNode = new HashAggregatePlanNode();
        int outputColumnIndex = 0;
        // inlineProjSchema contains the group by columns, while aggSchema may do not.
        NodeSchema aggSchema = new NodeSchema();

        // Construct reAggregation node's aggregation and group by list.
        for (SchemaColumn scol: scanColumns) {
            if (mvDDLGroupbyColumns.contains(scol)) {
                // Add group by expression.
                m_reAggNode.addGroupByExpression(scol.getExpression());
            } else {
                ExpressionType reAggType = mvColumnReAggType.get(scol.getColumnName());
                assert(reAggType != null);
                AbstractExpression agg_input_expr = scol.getExpression();
                assert(agg_input_expr instanceof TupleValueExpression);
                // Add aggregation information.
                m_reAggNode.addAggregate(reAggType, false, outputColumnIndex, agg_input_expr);
            }
            aggSchema.addColumn(scol);
            outputColumnIndex++;
        }
        m_reAggNode.setOutputSchema(aggSchema);


        // Collect all TVEs that need to be do re-aggregation in coordinator.
        List<TupleValueExpression> needReAggTVEs = new ArrayList<TupleValueExpression>();
        List<AbstractExpression> aggPostExprs = new ArrayList<AbstractExpression>();

        for (int i=numOfGroupByColumns; i < mvColumnArray.size(); i++) {
            Column mvCol = mvColumnArray.get(i);
            String colName = mvCol.getName();

            TupleValueExpression tve = new TupleValueExpression(mvTableName, mvTableAlias, colName, colName);
            tve.setValueType(VoltType.get((byte)mvCol.getType()));
            tve.setValueSize(mvCol.getSize());
            tve.setOrigStmtId(mvTableScan.getStatementId());

            needReAggTVEs.add(tve);
        }

        collectReAggNodePostExpressions(joinTree, needReAggTVEs, aggPostExprs);

        AbstractExpression aggPostExpr = ExpressionUtil.combine(aggPostExprs);
        // Add post filters for the reAggregation node.
        m_reAggNode.setPostPredicate(aggPostExpr);


        // ENG-5386
        if (m_edgeCaseQueryNoFixNeeded &&
                edgeCaseQueryNoFixNeeded(mvDDLGroupbyColumnNames, mvColumnReAggType, displayColumns, groupByColumns)) {
            return false;
        }

        m_needed = true;
        return true;
    }

    // ENG-5386: do not fix some cases in order to get better performance.
    private boolean edgeCaseQueryNoFixNeeded(Set<String> mvDDLGroupbyColumnNames,
            Map<String, ExpressionType> mvColumnAggType, List<ParsedColInfo> displayColumns, List<ParsedColInfo> groupByColumns) {

        // Condition (1): Group by columns must be part of or all from MV DDL group by TVEs.
        for (ParsedColInfo gcol: groupByColumns) {
            assert(gcol.expression instanceof TupleValueExpression);
            TupleValueExpression tve = (TupleValueExpression) gcol.expression;
            if (tve.getTableName().equals(getMVTableName()) && !mvDDLGroupbyColumnNames.contains(tve.getColumnName())) {
                return false;
            }
        }

        // Condition (2): Aggregation must be:
        for (ParsedColInfo dcol: displayColumns) {
            if (groupByColumns.contains(dcol)) {
                continue;
            }
            if (dcol.expression instanceof AggregateExpression == false) {
                return false;
            }
            AggregateExpression aggExpr = (AggregateExpression) dcol.expression;
            if (aggExpr.getLeft() instanceof TupleValueExpression == false) {
                return false;
            }
            ExpressionType type = aggExpr.getExpressionType();
            TupleValueExpression tve = (TupleValueExpression) aggExpr.getLeft();
            String columnName = tve.getColumnName();

            if (type != ExpressionType.AGGREGATE_SUM && type != ExpressionType.AGGREGATE_MIN
                    && type != ExpressionType.AGGREGATE_MAX) {
                return false;
            }

            if (tve.getTableName().equals(getMVTableName())) {
                if (mvColumnAggType.get(columnName) != type ) {
                    return false;
                }
            } else {
                // The other join table.
                if (type == ExpressionType.AGGREGATE_SUM) {
                    return false;
                }
            }
        }

        // Edge case query can be optimized with correct answer without MV reAggregation fix.
        return true;
    }


    /**
     * Find the scan node on MV table, replace it with reAggNode for join query.
     * This scan node can not be in-lined, so it should be as a child of a join node.
     * @param node
     */
    public boolean processScanNodeWithReAggNode(AbstractPlanNode node, AbstractPlanNode reAggNode) {
        // MV table scan node can not be in in-lined nodes.
        for (int i = 0; i < node.getChildCount(); i++) {
            AbstractPlanNode child = node.getChild(i);

            if (child instanceof AbstractScanPlanNode) {
                AbstractScanPlanNode scanNode = (AbstractScanPlanNode) child;
                if (!scanNode.getTargetTableName().equals(getMVTableName())) {
                    continue;
                }
                if (reAggNode != null) {
                    // Join query case.
                    node.setAndLinkChild(i, reAggNode);
                }
                // Process scan node.
                // Set up the scan plan node's scan columns. Add in-line projection node for scan node.
                scanNode.addInlinePlanNode(m_scanInlinedProjectionNode);
                m_scanNode = scanNode;
                return true;
            } else {
                boolean replaced = processScanNodeWithReAggNode(child, reAggNode);
                if (replaced) {
                    return true;
                }
            }
        }
        return false;
    }

    private void collectReAggNodePostExpressions(JoinNode joinTree,
            List<TupleValueExpression> needReAggTVEs, List<AbstractExpression> aggPostExprs) {
        if (joinTree instanceof BranchNode) {
            collectReAggNodePostExpressions(((BranchNode)joinTree).getLeftNode(), needReAggTVEs, aggPostExprs);
            collectReAggNodePostExpressions(((BranchNode)joinTree).getRightNode(), needReAggTVEs, aggPostExprs);
            return;
        }
        joinTree.setJoinExpression(processFilters(joinTree.getJoinExpression(),
                                                  needReAggTVEs, aggPostExprs));
        // For outer join filters. Inner join or single table query will have whereExpr be null.
        joinTree.setWhereExpression(processFilters(joinTree.getWhereExpression(),
                                    needReAggTVEs, aggPostExprs));
    }


    private boolean fromMVTableOnly(List<AbstractExpression> tves) {
        String mvTableName = getMVTableName();
        for (AbstractExpression tve: tves) {
            assert(tve instanceof TupleValueExpression);
            String tveTableName = ((TupleValueExpression)tve).getTableName();
            if (!mvTableName.equals(tveTableName)) {
                return false;
            }
        }
        return true;
    }

    private AbstractExpression processFilters (AbstractExpression filters,
            List<TupleValueExpression> needReAggTVEs, List<AbstractExpression> aggPostExprs) {
        if (filters == null) {
            return null;
        }

        // Collect all TVEs that need to be do re-aggregation in coordinator.
        List<AbstractExpression> remaningExprs = new ArrayList<AbstractExpression>();
        // Check where clause.
        List<AbstractExpression> exprs = ExpressionUtil.uncombine(filters);

        for (AbstractExpression expr: exprs) {
            ArrayList<AbstractExpression> tves = expr.findBaseTVEs();

            boolean canPushdown = true;

            for (TupleValueExpression needReAggTVE: needReAggTVEs) {
                if (tves.contains(needReAggTVE)) {
                    m_edgeCaseQueryNoFixNeeded = false;

                    if (fromMVTableOnly(tves)) {
                        canPushdown = false;
                    }

                    break;
                }
            }
            if (canPushdown) {
                remaningExprs.add(expr);
            } else {
                aggPostExprs.add(expr);
            }
        }
        AbstractExpression remaningFilters = ExpressionUtil.combine(remaningExprs);
        // Update new filters for the scanNode.
        return remaningFilters;
    }
}<|MERGE_RESOLUTION|>--- conflicted
+++ resolved
@@ -184,11 +184,8 @@
             TupleValueExpression tve = new TupleValueExpression(mvTableName, mvTableAlias, colName, colName, i);
             tve.setValueType(VoltType.get((byte)mvCol.getType()));
             tve.setValueSize(mvCol.getSize());
-<<<<<<< HEAD
+            tve.setInBytes(mvCol.getInbytes());
             tve.setOrigStmtId(mvTableScan.getStatementId());
-=======
-            tve.setInBytes(mvCol.getInbytes());
->>>>>>> a6d5d688
 
             mvDDLGroupbyColumnNames.add(colName);
 
