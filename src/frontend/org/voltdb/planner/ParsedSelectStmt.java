--- conflicted
+++ resolved
@@ -889,11 +889,6 @@
         List<AbstractExpression> whereList = new ArrayList<AbstractExpression>();
         List<AbstractExpression> havingList = new ArrayList<AbstractExpression>();
 
-<<<<<<< HEAD
-        Collection<AbstractExpression> inExprList = ExpressionUtil.uncombineAny(inListExpr.getLeft());
-        int idx = 0;
-        assert(inExprList.size() == selectStmt.displayColumns.size());
-=======
         // multi-column IN expression is represented as a AND conjunction of expressions
         // representing individual columns
         Collection<AbstractExpression> inExprList = ExpressionUtil.uncombineAny(inListExpr.getLeft());
@@ -902,7 +897,6 @@
         selectStmt.m_aggregationList = new ArrayList<AbstractExpression>();
         boolean  hasPriorHaving = selectStmt.having != null;
 
->>>>>>> e09c7cf8
         // Iterate over the columns from the IN list and the subquery output schema
         // For each pair create a new equality expression.
         // If the output column is part of the aggregate expression, the new expression
@@ -911,12 +905,6 @@
         for (AbstractExpression expr : inExprList) {
             ParsedSelectStmt.ParsedColInfo colInfo = selectStmt.displayColumns.get(idx++);
             assert(colInfo.expression != null);
-<<<<<<< HEAD
-            // Create new compare equal expression
-            // The TVE are from parent stmt
-            expr = replaceTveWithPve(selectStmt.m_parameterTveMap, expr);
-
-=======
             // The TVE and the aggregated expressions from the IN clause will be
             // parameters to the child select statement once the IN expression is
             // replaced with the EXISTS one
@@ -926,18 +914,11 @@
             ExpressionUtil.finalizeValueTypes(expr);
 
             // Create new compare equal expression
->>>>>>> e09c7cf8
             AbstractExpression equalityExpr = new ComparisonExpression(ExpressionType.COMPARE_EQUAL,
                     expr, (AbstractExpression) colInfo.expression.clone());
             // Check if this column contains aggregate expression
             if (ExpressionUtil.containsAggregateExpression(colInfo.expression)) {
                 List<AbstractExpression> agrExprssions = colInfo.expression.findAllSubexpressionsOfClass(AggregateExpression.class);
-<<<<<<< HEAD
-                if (selectStmt.m_aggregationList == null) {
-                    selectStmt.m_aggregationList = new ArrayList<AbstractExpression>();
-                }
-=======
->>>>>>> e09c7cf8
                 selectStmt.m_aggregationList.addAll(agrExprssions);
                 havingList.add(equalityExpr);
             } else {
@@ -958,47 +939,6 @@
             }
             selectStmt.having = ExpressionUtil.combine(havingList);
         }
-<<<<<<< HEAD
-
-        // clear DISPLAY, ORDER BY, GROUP BY columns, remove DISTINCT
-        // The more efficient approach would be to recognize that this SELECT statement
-        // is part of the IN expression (HSQL) and skip the above elements
-        // during the initial parsing
-        selectStmt.distinct = false;
-        selectStmt.hasComplexAgg = false;
-        selectStmt.hasComplexGroupby = false;
-        selectStmt.hasAggregateExpression = false;
-        selectStmt.hasAverage = false;
-        selectStmt.displayColumns.clear();
-        selectStmt.aggResultColumns.clear();
-        selectStmt.orderColumns.clear();
-        selectStmt.groupByColumns.clear();
-
-        selectStmt.projectSchema = null;
-
-        selectStmt.groupByExpressions = null;
-
-        selectStmt.avgPushdownDisplayColumns = null;
-        selectStmt.avgPushdownAggResultColumns = null;
-        selectStmt.avgPushdownOrderColumns = null;
-        selectStmt.avgPushdownHaving = null;
-        selectStmt.avgPushdownNewAggSchema = null;
-
-        // add a single dummy output column
-        ParsedColInfo col = new ParsedColInfo();
-        ConstantValueExpression colExpr = new ConstantValueExpression();
-        colExpr.setValueType(VoltType.NUMERIC);
-        colExpr.setValue("1");
-        col.expression = colExpr;
-        ExpressionUtil.finalizeValueTypes(col.expression);
-
-        col.tableName = "VOLT_TEMP_TABLE";
-        col.tableAlias = "VOLT_TEMP_TABLE";
-        col.columnName = "";
-        col.alias = "C1";
-        col.index = 0;
-        selectStmt.displayColumns.add(col);
-=======
         // TODO ENG-451-inexists. If the subselect does not have HAVING expression
         // it looks safe to remove DISPLAY, ORDER BY, GROUP BY columns, DISTINCT clauses
         // simply because all we care is whether the result set is empty or nor.
@@ -1044,7 +984,6 @@
             col.index = 0;
             selectStmt.displayColumns.add(col);
         }
->>>>>>> e09c7cf8
 
         // reprocess HAVING expressions
         if (selectStmt.having != null) {
@@ -1067,39 +1006,15 @@
     }
 
     /**
-<<<<<<< HEAD
-     * Helper method to replace all TVEs with the corresponding PVEs. The original TVE
-     * is placed into the parameter TVE map to be propagated to the EE
-=======
      * Helper method to replace all TVEs and aggregated expressions with the corresponding PVEs.
      * The original expressions are placed into the map to be propagated to the EE.
      * The key to the map is the parameter index.
      *
->>>>>>> e09c7cf8
      *
      * @param paramMap
      * @param expr
      * @return
      */
-<<<<<<< HEAD
-    private static AbstractExpression replaceTveWithPve(Map<Integer, TupleValueExpression> paramMap, AbstractExpression expr) {
-        assert(expr != null);
-        if (expr instanceof TupleValueExpression) {
-            TupleValueExpression tve = (TupleValueExpression) expr;
-            int paramIdx = AbstractParsedStmt.NEXT_PARAMETER_ID++;
-            ParameterValueExpression pve = new ParameterValueExpression();
-            pve.setParameterIndex(paramIdx);
-            pve.setValueSize(tve.getValueSize());
-            pve.setValueType(tve.getValueType());
-            paramMap.put(paramIdx, tve);
-            return pve;
-        }
-        if (expr.getLeft() != null) {
-            expr.setLeft(replaceTveWithPve(paramMap, expr.getLeft()));
-        }
-        if (expr.getRight() != null) {
-            expr.setRight(replaceTveWithPve(paramMap, expr.getRight()));
-=======
     private static AbstractExpression replaceExpressionsWithPve(AbstractParsedStmt stmt, AbstractExpression expr,
             boolean processParentTveOnly) {
         assert(expr != null);
@@ -1133,16 +1048,11 @@
         }
         if (expr.getRight() != null) {
             expr.setRight(replaceExpressionsWithPve(stmt, expr.getRight(), processParentTveOnly));
->>>>>>> e09c7cf8
         }
         if (expr.getArgs() != null) {
             List<AbstractExpression> newArgs = new ArrayList<AbstractExpression>();
             for (AbstractExpression argument : expr.getArgs()) {
-<<<<<<< HEAD
-                newArgs.add(replaceTveWithPve(paramMap, argument));
-=======
                 newArgs.add(replaceExpressionsWithPve(stmt, argument, processParentTveOnly));
->>>>>>> e09c7cf8
             }
             expr.setArgs(newArgs);
         }
