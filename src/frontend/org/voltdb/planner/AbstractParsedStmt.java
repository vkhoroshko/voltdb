--- conflicted
+++ resolved
@@ -66,17 +66,10 @@
 
     protected HashMap<Long, ParameterValueExpression> m_paramsById = new HashMap<Long, ParameterValueExpression>();
 
-<<<<<<< HEAD
-    // The parameter TVEs from the correlated expressions. The key is the parameter index.
-    // This map acts as an intermediate storage for the parameter TVE until they are
-    // distributed to an appropriate subquery expression where they are originated
-    public Map<Integer, TupleValueExpression> m_parameterTveMap = new HashMap<Integer, TupleValueExpression>();
-=======
     // The parameter expression from the correlated expressions. The key is the parameter index.
     // This map acts as an intermediate storage for the parameter TVE until they are
     // distributed to an appropriate subquery expression where they are originated
     public Map<Integer, AbstractExpression> m_parameterTveMap = new HashMap<Integer, AbstractExpression>();
->>>>>>> e09c7cf8
 
     public ArrayList<Table> m_tableList = new ArrayList<Table>();
 
@@ -301,11 +294,6 @@
         }
         else if (elementName.equals("row")) {
             retval = parseRowExpression(root);
-<<<<<<< HEAD
-// ENG-451-MERGE
-//            throw new PlanningErrorException("Unsupported subquery syntax within an expression.");
-=======
->>>>>>> e09c7cf8
         }
         else {
             throw new PlanningErrorException("Unsupported expression node '" + elementName + "'");
@@ -502,11 +490,6 @@
                 tableScan = new StmtTargetTableScan(getTableFromDB(tableName), tableAlias, m_stmtId);
             } else {
                 // Temp table always have name SYSTEM_SUBQUERY + hashCode.
-<<<<<<< HEAD
-// ENG-451-MERGE
-//                tableCache = new StmtSubqueryScan(new TempTable(tableAlias, tableAlias, subQuery), tableAlias, stmtId);
-=======
->>>>>>> e09c7cf8
                 tableScan = new StmtSubqueryScan(subquery, tableAlias, m_stmtId);
             }
             m_tableAliasMap.put(tableAlias, tableScan);
@@ -762,9 +745,6 @@
         AbstractExpression joinExpr = parseJoinCondition(tableNode);
         AbstractExpression whereExpr = parseWhereCondition(tableNode);
 
-// ENG-451-MERGE
-//        m_tableList.add(tableScan);
-
         // The join type of the leaf node is always INNER
         // For a new tree its node's ids start with 0 and keep incrementing by 1
         int nodeId = (m_joinTree == null) ? 0 : m_joinTree.getId() + 1;
@@ -772,7 +752,6 @@
         JoinNode leafNode;
         if (tableScan instanceof StmtTargetTableScan) {
             Table table = ((StmtTargetTableScan)tableScan).getTargetTable();
-// ENG-451-MERGE
             m_tableList.add(table);
             leafNode = new TableLeafNode(nodeId, joinExpr, whereExpr, (StmtTargetTableScan)tableScan);
         } else {
