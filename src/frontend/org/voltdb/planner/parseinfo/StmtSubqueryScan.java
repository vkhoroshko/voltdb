--- conflicted
+++ resolved
@@ -38,14 +38,6 @@
  */
 public class StmtSubqueryScan extends StmtTableScan {
 
-    // ENG-451-MERGE
-//    // Sub-Query
-//    private TempTable m_tempTable = null;
-//    // The mapping - the temp table column to the sub-query (column, table) pair
-//    Map<String, ParsedColInfo> m_columnMap = new HashMap<String, ParsedColInfo>();
-//    // Replicated indicator
-//    Boolean m_isReplicated = null;
-
     // Sub-Query
     private final AbstractParsedStmt m_subquery;
     private ArrayList<SchemaColumn> m_outputColumnList = new ArrayList<>();
@@ -54,13 +46,6 @@
     private CompiledPlan m_bestCostPlan = null;
     // The partitioning object for that sub-query
     PartitioningForStatement m_partitioning = null;
-
-    // ENG-451-MERGE
-//     public StmtSubqueryScan(TempTable tempTable, String tableAlias, int stmtId) {
-//        super(tableAlias, stmtId);
-//        assert (tempTable != null);
-//        m_tempTable = tempTable;
-//    }
 
     /*
      * This 'subquery' actually is the parent query on the derived table with alias 'tableAlias'
@@ -109,15 +94,6 @@
         return true;
     }
 
-<<<<<<< HEAD
-    // ENG-451-MERGE
-//    @Override
-//    public PartitioningForStatement getPartitioning() {
-//        return m_partitioning;
-//    }
-
-=======
->>>>>>> e09c7cf8
     public void setPartitioning(PartitioningForStatement partitioning) {
         m_partitioning = partitioning;
     }
