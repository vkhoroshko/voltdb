/* This file is part of VoltDB.
 * Copyright (C) 2008-2014 VoltDB Inc.
 *
 * This program is free software: you can redistribute it and/or modify
 * it under the terms of the GNU Affero General Public License as
 * published by the Free Software Foundation, either version 3 of the
 * License, or (at your option) any later version.
 *
 * This program is distributed in the hope that it will be useful,
 * but WITHOUT ANY WARRANTY; without even the implied warranty of
 * MERCHANTABILITY or FITNESS FOR A PARTICULAR PURPOSE.  See the
 * GNU Affero General Public License for more details.
 *
 * You should have received a copy of the GNU Affero General Public License
 * along with VoltDB.  If not, see <http://www.gnu.org/licenses/>.
 */

package org.voltdb.planner.parseinfo;

import java.util.ArrayList;
import java.util.HashSet;
import java.util.List;
import java.util.Set;

import org.voltdb.catalog.Index;
import org.voltdb.expressions.TupleValueExpression;
import org.voltdb.plannodes.SchemaColumn;

/**
 * StmtTableScan caches data related to a given instance of a table or a sub-query
 * within the statement scope
 */
public abstract class StmtTableScan {

    public static final int NULL_ALIAS_INDEX = -1;

    // The statement id this table belongs to
    protected int m_stmtId;

    // table alias
    protected String m_tableAlias = null;

    // Store a unique list of scan columns.
    protected List<SchemaColumn> m_scanColumnsList = new ArrayList<>();
    protected Set<String> m_scanColumnNameSet = new HashSet<>();

    protected StmtTableScan(String tableAlias, int stmtId) {
        m_tableAlias = tableAlias;
        m_stmtId = stmtId;
    }

    public String getTableAlias() {
        return m_tableAlias;
    }

    public List<SchemaColumn> getScanColumns() {
        return m_scanColumnsList;
    }

    abstract public String getTableName();

    abstract public boolean getIsReplicated();

    abstract public String getPartitionColumnName();

    abstract public List<Index> getIndexes();

<<<<<<< HEAD
    public void setPartitioning(PartitioningForStatement partitioning) {}

    public int getStatementId() {
        return m_stmtId;
    }
=======
    abstract public String getColumnName(int m_columnIndex);
>>>>>>> bd7cc8cd

    abstract public String getColumnName(int m_columnIndex);

    abstract public void processTVE(TupleValueExpression expr, String columnName);

    public void resolveTVE(TupleValueExpression expr, String columnName) {

        processTVE(expr, columnName);

        if (!m_scanColumnNameSet.contains(columnName)) {
            SchemaColumn scol = new SchemaColumn(getTableName(), m_tableAlias,
                    columnName, columnName, (TupleValueExpression) expr.clone());
            m_scanColumnNameSet.add(columnName);
            m_scanColumnsList.add(scol);
        }
    }

}<|MERGE_RESOLUTION|>--- conflicted
+++ resolved
@@ -65,15 +65,9 @@
 
     abstract public List<Index> getIndexes();
 
-<<<<<<< HEAD
-    public void setPartitioning(PartitioningForStatement partitioning) {}
-
     public int getStatementId() {
         return m_stmtId;
     }
-=======
-    abstract public String getColumnName(int m_columnIndex);
->>>>>>> bd7cc8cd
 
     abstract public String getColumnName(int m_columnIndex);
 
