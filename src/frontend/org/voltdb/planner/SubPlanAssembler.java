/* This file is part of VoltDB.
 * Copyright (C) 2008-2014 VoltDB Inc.
 *
 * This program is free software: you can redistribute it and/or modify
 * it under the terms of the GNU Affero General Public License as
 * published by the Free Software Foundation, either version 3 of the
 * License, or (at your option) any later version.
 *
 * This program is distributed in the hope that it will be useful,
 * but WITHOUT ANY WARRANTY; without even the implied warranty of
 * MERCHANTABILITY or FITNESS FOR A PARTICULAR PURPOSE.  See the
 * GNU Affero General Public License for more details.
 *
 * You should have received a copy of the GNU Affero General Public License
 * along with VoltDB.  If not, see <http://www.gnu.org/licenses/>.
 */

package org.voltdb.planner;

import java.util.ArrayList;
import java.util.Collection;
import java.util.List;

import org.json_voltpatches.JSONException;
import org.voltdb.VoltType;
import org.voltdb.catalog.ColumnRef;
import org.voltdb.catalog.Database;
import org.voltdb.catalog.Index;
import org.voltdb.catalog.Table;
import org.voltdb.expressions.AbstractExpression;
import org.voltdb.expressions.ComparisonExpression;
import org.voltdb.expressions.ConstantValueExpression;
import org.voltdb.expressions.ExpressionUtil;
import org.voltdb.expressions.OperatorExpression;
import org.voltdb.expressions.ParameterValueExpression;
import org.voltdb.expressions.TupleValueExpression;
import org.voltdb.expressions.VectorValueExpression;
import org.voltdb.planner.ParsedSelectStmt.ParsedColInfo;
import org.voltdb.planner.parseinfo.JoinNode;
import org.voltdb.planner.parseinfo.StmtTableScan;
import org.voltdb.planner.parseinfo.StmtTargetTableScan;
import org.voltdb.plannodes.AbstractPlanNode;
import org.voltdb.plannodes.AbstractScanPlanNode;
import org.voltdb.plannodes.IndexScanPlanNode;
import org.voltdb.plannodes.MaterializedScanPlanNode;
import org.voltdb.plannodes.NestLoopIndexPlanNode;
import org.voltdb.plannodes.ReceivePlanNode;
import org.voltdb.plannodes.SendPlanNode;
import org.voltdb.plannodes.SeqScanPlanNode;
import org.voltdb.types.ExpressionType;
import org.voltdb.types.IndexLookupType;
import org.voltdb.types.IndexType;
import org.voltdb.types.JoinType;
import org.voltdb.types.SortDirectionType;
import org.voltdb.utils.CatalogUtil;

public abstract class SubPlanAssembler {

    /** The parsed statement structure that has the table and predicate info we need. */
    final AbstractParsedStmt m_parsedStmt;

    /** The catalog's database object which contains tables and access path info */
    final Database m_db;

    /** Describes the specified and inferred partition context. */
    final PartitioningForStatement m_partitioning;

    /**
     * A description of a possible error condition that is considered recoverable/recovered
     * by the act of generating a viable alternative plan. The error should only be acknowledged
     * if it contributed to the complete failure to plan the statement.
     */
    String m_recentErrorMsg;

    // This cached value saves work on the assumption that it is only used to return
    // final "leaf node" bindingLists that are never updated "in place",
    // but just get their contents dumped into a summary List that was created
    // inline and NOT initialized here.
    private final static List<AbstractExpression> s_reusableImmutableEmptyBinding =
        new ArrayList<AbstractExpression>();

    // Constants to specify how getIndexableExpressionFromFilters should react
    // to finding a filter that matches the current criteria.
    /// For some calls, primarily related to index-based filtering,
    /// the matched filter is going to be implemented by indexing,
    /// so it needs to be "consumed" (removed from the list)
    /// to not get redundantly applied as a post-condition.
    private final static boolean EXCLUDE_FROM_POST_FILTERS = true;
    /// For other calls, related to index-based ordering,
    /// the matched filter must remain in the list
    /// to eventually be applied as a post-filter.
    private final static boolean KEEP_IN_POST_FILTERS = false;

    SubPlanAssembler(Database db, AbstractParsedStmt parsedStmt, PartitioningForStatement partitioning)
    {
        m_db = db;
        m_parsedStmt = parsedStmt;
        m_partitioning = partitioning;
    }

    /**
     * Called repeatedly to iterate through possible embedable select plans.
     * Returns null when no more plans exist.
     *
     * @return The next plan to solve the subselect or null if no more plans.
     */
    abstract AbstractPlanNode nextPlan();

    /**
     * Generate all possible access paths for given sets of join and filter expressions for a table.
     * The list includes the naive (scan) pass and possible index scans
     *
     * @param table Table to generate access pass for
     * @param joinExprs join expressions this table is part of
     * @param filterExprs filter expressions this table is part of
     * @param postExprs post expressions this table is part of
     * @return List of valid access paths
     */
    protected ArrayList<AccessPath> getRelevantAccessPathsForTable(StmtTableScan tableScan,
                                                                   List<AbstractExpression> joinExprs,
                                                                   List<AbstractExpression> filterExprs,
                                                                   List<AbstractExpression> postExprs) {
        ArrayList<AccessPath> paths = new ArrayList<AccessPath>();
        List<AbstractExpression> allJoinExprs = new ArrayList<AbstractExpression>();
        List<AbstractExpression> allExprs = new ArrayList<AbstractExpression>();
        // add the empty seq-scan access path
        if (joinExprs != null) {
            allExprs.addAll(joinExprs);
            allJoinExprs.addAll(joinExprs);
        }
        if (postExprs != null) {
            allJoinExprs.addAll(postExprs);
        }
        if (filterExprs != null) {
            allExprs.addAll(filterExprs);
        }

        AccessPath naivePath = getRelevantNaivePath(allJoinExprs, filterExprs);
        paths.add(naivePath);

        Collection<Index> indexes = tableScan.getIndexes();
        for (Index index : indexes) {
            AccessPath path = getRelevantAccessPathForIndex(tableScan, allExprs, index);
            if (path != null) {
                if (postExprs != null) {
                    path.joinExprs.addAll(postExprs);
                }
                paths.add(path);
            }
        }

        return paths;
    }

    /**
     * Generate the naive (scan) pass given a join and filter expressions
     *
     * @param joinExprs join expressions
     * @param filterExprs filter expressions
     * @return Naive access path
     */
    protected static AccessPath getRelevantNaivePath(List<AbstractExpression> joinExprs, List<AbstractExpression> filterExprs) {
        AccessPath naivePath = new AccessPath();

        if (filterExprs != null) {
            naivePath.otherExprs.addAll(filterExprs);
        }
        if (joinExprs != null) {
            naivePath.joinExprs.addAll(joinExprs);
        }
        return naivePath;
    }

    /**
     * A utility class for returning the results of a match between an indexed expression and a query filter
     * expression that uses it in some form in some useful fashion.
     * The "form" may be an exact match for the expression or some allowed parameterized variant.
     * The "fashion" may be in an equality or range comparison opposite something that can be
     * treated as a (sub)scan-time constant.
     */
    private static class IndexableExpression
    {
        // The matched expression, in its original form and
        // normalized so that its LHS is the part that matched the indexed expression.
        private final AbstractExpression m_originalFilter;
        private final ComparisonExpression m_filter;
        // The parameters, if any, that must be bound to enable use of the index
        // -- these have no effect on the current query,
        // but they effect the applicability of the resulting cached plan to other queries.
        private final List<AbstractExpression> m_bindings;

        public IndexableExpression(AbstractExpression originalExpr, ComparisonExpression normalizedExpr,
                                   List<AbstractExpression> bindings)
        {
            m_originalFilter = originalExpr;
            m_filter = normalizedExpr;
            m_bindings = bindings;
        }

        public AbstractExpression getOriginalFilter() { return m_originalFilter; }
        public AbstractExpression getFilter() { return m_filter; }
        public List<AbstractExpression> getBindings() { return m_bindings; }

        public IndexableExpression extractStartFromPrefixLike() {
            ComparisonExpression gteFilter = m_filter.getGteFilterFromPrefixLike();
            return new IndexableExpression(null, gteFilter, m_bindings);
        }

        public IndexableExpression extractEndFromPrefixLike() {
            ComparisonExpression ltFilter = m_filter.getLtFilterFromPrefixLike();
            return new IndexableExpression(null, ltFilter, m_bindings);
        }
    };

    /**
     * Given a table, a set of predicate expressions and a specific index, find the best way to
     * access the data using the given index, or return null if no good way exists.
     *
     * @param table The table we want data from.
     * @param exprs The set of predicate expressions.
     * @param index The index we want to use to access the data.
     * @return A valid access path using the data or null if none found.
     */
    protected AccessPath getRelevantAccessPathForIndex(StmtTableScan tableScan, List<AbstractExpression> exprs, Index index)
    {
<<<<<<< HEAD
        Table table;
        if (tableScan instanceof StmtTargetTableScan) {
            table = ((StmtTargetTableScan)tableScan).getTargetTable();
        } else {
            return null;
        }

=======
>>>>>>> bd61badc
        // Track the running list of filter expressions that remain as each is either cherry-picked
        // for optimized coverage via the index keys.
        List<AbstractExpression> filtersToCover = new ArrayList<AbstractExpression>();
        filtersToCover.addAll(exprs);

        String exprsjson = index.getExpressionsjson();
        // This list remains null if the index is just on simple columns.
        List<AbstractExpression> indexedExprs = null;
        // This vector of indexed columns remains null if indexedExprs is in use.
        List<ColumnRef> indexedColRefs = null;
        int[] indexedColIds = null;
        int keyComponentCount;
        if (exprsjson.isEmpty()) {
            // Don't bother to build a dummy indexedExprs list for a simple index on columns.
            // Just leave it null and handle this simpler case specially via indexedColRefs or
            // indexedColIds, all along the way.
            indexedColRefs = CatalogUtil.getSortedCatalogItems(index.getColumns(), "index");
            keyComponentCount = indexedColRefs.size();
            indexedColIds = new int[keyComponentCount];
            int ii = 0;
            for (ColumnRef cr : indexedColRefs) {
                indexedColIds[ii++] = cr.getColumn().getIndex();
            }
        } else {
            try {
                // This MAY want to happen once when the plan is loaded from the catalog
                // and cached in a sticky cached index-to-expressions map?
                indexedExprs = AbstractExpression.fromJSONArrayString(exprsjson, tableScan);
                keyComponentCount = indexedExprs.size();
            } catch (JSONException e) {
                e.printStackTrace();
                assert(false);
                return null;
            }
        }

        // Hope for the best -- full coverage with equality matches on every expression in the index.
        AccessPath retval = new AccessPath();
        retval.use = IndexUseType.COVERING_UNIQUE_EQUALITY;
        retval.index = index;

        // Try to use the index scan's inherent ordering to implement the ORDER BY clause.
        // The effects of determineIndexOrdering are reflected in
        // retval.sortDirection, orderSpoilers, nSpoilers and bindingsForOrder.
        // In some borderline cases, the determination to use the index's order is optimistic and
        // provisional; it can be undone later in this function as new info comes to light.
        int orderSpoilers[] = new int[keyComponentCount];
        List<AbstractExpression> bindingsForOrder = new ArrayList<AbstractExpression>();
        int nSpoilers = determineIndexOrdering(tableScan, keyComponentCount,
                                               indexedExprs, indexedColRefs,
                                               retval, orderSpoilers, bindingsForOrder);

        // Use as many covering indexed expressions as possible to optimize comparator expressions that can use them.

        // Start with equality comparisons on as many (prefix) indexed expressions as possible.
        int coveredCount = 0;
        // If determineIndexOrdering found one or more spoilers,
        // index key components that might interfere with the desired ordering of the result,
        // their ill effects are eliminated when they are constrained to be equal to constants.
        // These are called "recovered spoilers".
        // When their count reaches the count of spoilers, the order of the result will be as desired.
        // Initial "prefix key component" spoilers can be recovered in the normal course
        // of finding prefix equality filters for those key components.
        // The spoiler key component positions are listed (ascending) in orderSpoilers.
        // After the last prefix equality filter has been found,
        // nRecoveredSpoilers in comparison to nSpoilers may indicate remaining unrecovered spoilers.
        // That edge case motivates a renewed search for (non-prefix) equality filters solely for the purpose
        // of recovering the spoilers and confirming the relevance of the result's index ordering.
        int nRecoveredSpoilers = 0;
        AbstractExpression coveringExpr = null;
        int coveringColId = -1;

        // Currently, an index can be used with at most one IN LIST filter expression.
        // Otherwise, MaterializedScans would have to be multi-column and populated by a cross-product
        // of multiple lists OR multiple MaterializedScans would have to be cross-joined to get a
        // multi-column LHS for the injected NestLoopIndexJoin used for IN LIST indexing.
        // So, note the one IN LIST filter when it is found, mostly to remember that one has been found.
        // This has implications for what kinds of filters on other key components can be included in
        // the index scan.
        IndexableExpression inListExpr = null;

        for ( ; (coveredCount < keyComponentCount) && ! filtersToCover.isEmpty(); ++coveredCount) {
            if (indexedExprs == null) {
                coveringColId = indexedColIds[coveredCount];
            } else {
                coveringExpr = indexedExprs.get(coveredCount);
            }
            // Equality filters get first priority.
            boolean allowIndexedJoinFilters = (inListExpr == null);
            IndexableExpression eqExpr = getIndexableExpressionFromFilters(
                ExpressionType.COMPARE_EQUAL, ExpressionType.COMPARE_EQUAL,
                coveringExpr, coveringColId, tableScan, filtersToCover,
                allowIndexedJoinFilters, EXCLUDE_FROM_POST_FILTERS);

            if (eqExpr == null) {
                // For now, an IN LIST can only be indexed if any other indexed filters are based
                // solely on constants or parameters vs. other tables' columns or other IN LISTS.
                // Otherwise, there would need to be a three-way NLIJ implementation joining the
                // MaterializedScan, the source table of the other key component values,
                // and the indexed table.
                // So, only the first IN LIST filter matching a key component is considered.
                if (inListExpr == null) {
                    // Also, it can not be considered if there was a prior key component that has an
                    // equality filter that is based on another table.
                    // Accepting an IN LIST filter implies rejecting later any filters based on other
                    // tables' columns.
                    inListExpr = getIndexableExpressionFromFilters(
                        ExpressionType.COMPARE_IN, ExpressionType.COMPARE_IN,
                        coveringExpr, coveringColId, tableScan, filtersToCover,
                        false, EXCLUDE_FROM_POST_FILTERS);
                    if (inListExpr != null) {
                        // Make sure all prior key component equality filters
                        // were based on constants and/or parameters.
                        for (AbstractExpression eq_comparator : retval.indexExprs) {
                            AbstractExpression otherExpr = eq_comparator.getRight();
                            if (otherExpr.hasAnySubexpressionOfType(ExpressionType.VALUE_TUPLE)) {
                                // Can't index this IN LIST filter without some kind of three-way NLIJ,
                                // so, add it to the post-filters.
                                AbstractExpression in_list_comparator = inListExpr.getOriginalFilter();
                                retval.otherExprs.add(in_list_comparator);
                                inListExpr = null;
                                break;
                            }
                        }
                        eqExpr = inListExpr;
                    }
                }
                if (eqExpr == null) {
                    break;
                }
            }
            AbstractExpression comparator = eqExpr.getFilter();
            retval.indexExprs.add(comparator);
            retval.bindings.addAll(eqExpr.getBindings());
            // A non-empty endExprs has the later side effect of invalidating descending sort order
            // in all cases except the edge case of full coverage equality comparison.
            // Even that case must be further qualified to exclude indexed IN-LIST
            // unless/until the MaterializedScan can be configured to iterate in descending order
            // (vs. always ascending).
            // In the case of the IN LIST expression, both the search key and the end condition need
            // to be rewritten to enforce equality in turn with each list element "row" produced by
            // the MaterializedScan. This happens in getIndexAccessPlanForTable.
            retval.endExprs.add(comparator);

            // If a provisional sort direction has been determined, the equality filter MAY confirm
            // that a "spoiler" index key component (one missing from the ORDER BY) is constant-valued
            // and so it can not spoil the scan result sort order established by other key components.
            // In this case, consider the spoiler recovered.
            if (nRecoveredSpoilers < nSpoilers &&
                orderSpoilers[nRecoveredSpoilers] == coveredCount) {
                // In the case of IN-LIST equality, the key component will not have a constant value.
                if (eqExpr != inListExpr) {
                    // One recovery closer to confirming the sort order.
                    ++nRecoveredSpoilers;
                }
            }
        }

        // Make short work of the cases of full coverage with equality
        // which happens to be the only use case for non-scannable (i.e. HASH) indexes.
        if (coveredCount == keyComponentCount) {
            // All remaining filters get covered as post-filters
            // to be applied after the "random access" to the exact index key.
            retval.otherExprs.addAll(filtersToCover);
            if (retval.sortDirection != SortDirectionType.INVALID) {
                // This IS an odd (maybe non-existent) case
                // -- equality filters found on on all ORDER BY expressions?
                // That said, with all key components covered, there can't be any spoilers.
                retval.bindings.addAll(bindingsForOrder);
            }
            return retval;
        }

        if ( ! IndexType.isScannable(index.getType()) ) {
            // Failure to equality-match all expressions in a non-scannable index is unacceptable.
            return null;
        }

        //
        // Scannable indexes provide more options...
        //

        // Confirm or deny some provisional matches between the index key components and
        // the ORDER BY columns.
        // If there are still unrecovered "orderSpoilers", index key components that had to be skipped
        // to find matches for the ORDER BY columns, determine whether that match was actually OK
        // by continuing the search for (non-prefix) constant equality filters.
        if (nRecoveredSpoilers < nSpoilers) {
            assert(retval.sortDirection != SortDirectionType.INVALID); // There's an order to spoil.
            // Try to associate each skipped index key component with an equality filter.
            // If a key component equals a constant, its value can't actually spoil the ordering.
            // This extra checking is only needed when all of these conditions hold:
            //   -- There are three or more index key components.
            //   -- Two or more of them are in the ORDER BY clause
            //   -- One or more of them are "spoilers", i.e. are not in the ORDER BY clause.
            //   -- A "spoiler" falls between two non-spoilers in the index key component list.
            // e.g. "CREATE INDEX ... ON (A, B, C);" then "SELECT ... WHERE B=? ORDER BY A, C;"
            List<AbstractExpression> otherBindingsForOrder =
                recoverOrderSpoilers(orderSpoilers, nSpoilers, nRecoveredSpoilers,
                                     indexedExprs, indexedColIds,
                                     tableScan, filtersToCover);
            if (otherBindingsForOrder == null) {
                // Some order spoiler didn't have an equality filter.
                // Invalidate the provisional indexed ordering.
                retval.sortDirection = SortDirectionType.INVALID;
                bindingsForOrder.clear(); // suddenly irrelevant
            }
            else {
                // Any non-null bindings list, even an empty one,
                // denotes success -- all spoilers were equality filtered.
                bindingsForOrder.addAll(otherBindingsForOrder);
            }
        }

        IndexableExpression startingBoundExpr = null;
        IndexableExpression endingBoundExpr = null;
        if ( ! filtersToCover.isEmpty()) {
            // A scannable index allows inequality matches, but only on the first key component
            // missing a usable equality comparator.

            // Look for a double-ended bound on it.
            // This is always the result of an edge case:
            // "indexed-general-expression LIKE prefix-constant".
            // The simpler case "column LIKE prefix-constant"
            // has already been re-written by the HSQL parser
            // into separate upper and lower bound inequalities.
            IndexableExpression doubleBoundExpr = getIndexableExpressionFromFilters(
                ExpressionType.COMPARE_LIKE, ExpressionType.COMPARE_LIKE,
                coveringExpr, coveringColId, tableScan, filtersToCover,
                false, EXCLUDE_FROM_POST_FILTERS);

            // For simplicity of implementation:
            // In some odd edge cases e.g.
            // " FIELD(DOC, 'title') LIKE 'a%' AND FIELD(DOC, 'title') > 'az' ",
            // arbitrarily choose to index-optimize the LIKE expression rather than the inequality
            // ON THAT SAME COLUMN.
            // This MIGHT not always provide the most selective filtering.
            if (doubleBoundExpr != null) {
                startingBoundExpr = doubleBoundExpr.extractStartFromPrefixLike();
                endingBoundExpr = doubleBoundExpr.extractEndFromPrefixLike();
            }
            else {
                boolean allowIndexedJoinFilters = (inListExpr == null);

                // Look for a lower bound.
                startingBoundExpr = getIndexableExpressionFromFilters(
                    ExpressionType.COMPARE_GREATERTHAN, ExpressionType.COMPARE_GREATERTHANOREQUALTO,
                    coveringExpr, coveringColId, tableScan, filtersToCover,
                    allowIndexedJoinFilters, EXCLUDE_FROM_POST_FILTERS);

                // Look for an upper bound.
                endingBoundExpr = getIndexableExpressionFromFilters(
                    ExpressionType.COMPARE_LESSTHAN, ExpressionType.COMPARE_LESSTHANOREQUALTO,
                    coveringExpr, coveringColId, tableScan, filtersToCover,
                    allowIndexedJoinFilters, EXCLUDE_FROM_POST_FILTERS);
            }
        }

        if (startingBoundExpr != null) {
            AbstractExpression lowerBoundExpr = startingBoundExpr.getFilter();
            retval.indexExprs.add(lowerBoundExpr);
            retval.bindings.addAll(startingBoundExpr.getBindings());
            if (lowerBoundExpr.getExpressionType() == ExpressionType.COMPARE_GREATERTHAN) {
                retval.lookupType = IndexLookupType.GT;
            } else {
                assert(lowerBoundExpr.getExpressionType() == ExpressionType.COMPARE_GREATERTHANOREQUALTO);
                retval.lookupType = IndexLookupType.GTE;
            }
            retval.use = IndexUseType.INDEX_SCAN;
        }

        if (endingBoundExpr == null) {
            if (retval.sortDirection == SortDirectionType.DESC) {
                // Optimizable to use reverse scan.
                if (retval.endExprs.size() == 0) { // no prefix equality filters
                    if (startingBoundExpr != null) {
                        retval.indexExprs.clear();
                        AbstractExpression comparator = startingBoundExpr.getFilter();
                        retval.endExprs.add(comparator);
                        // The initial expression is needed to control a (short?) forward scan to
                        // adjust the start of a reverse iteration after it had to initially settle
                        // for starting at "greater than a prefix key".
                        retval.initialExpr.addAll(retval.indexExprs);
                        // Look up type here does not matter in EE, because the # of active search keys is 0.
                        // EE use m_index->moveToEnd(false) to get END, setting scan to reverse scan.
                        // retval.lookupType = IndexLookupType.LTE;
                    }
                }
                else {
                    // there are prefix equality filters -- possible for a reverse scan?

                    // set forward scan.
                    retval.sortDirection = SortDirectionType.INVALID;

                    // Turn this part on when we have EE support for reverse scan with query GT and GTE.
                    /*
                    boolean isReverseScanPossible = true;
                    if (filtersToCover.size() > 0) {
                        // Look forward to see the remainning filters.
                        for (int ii = coveredCount + 1; ii < keyComponentCount; ++ii) {
                            if (indexedExprs == null) {
                                coveringColId = indexedColIds[ii];
                            } else {
                                coveringExpr = indexedExprs.get(ii);
                            }
                            // Equality filters get first priority.
                            boolean allowIndexedJoinFilters = (inListExpr == null);
                            IndexableExpression eqExpr = getIndexableExpressionFromFilters(
                                ExpressionType.COMPARE_EQUAL, ExpressionType.COMPARE_EQUAL,
                                coveringExpr, coveringColId, table, filtersToCover,
                                allowIndexedJoinFilters, KEEP_IN_POST_FILTERS);
                            if (eqExpr == null) {
                                isReverseScanPossible = false;
                            }
                        }
                    }
                    if (isReverseScanPossible) {
                        if (startingBoundExpr != null) {
                            int lastIdx = retval.indexExprs.size() -1;
                            retval.indexExprs.remove(lastIdx);

                            AbstractExpression comparator = startingBoundExpr.getFilter();
                            retval.endExprs.add(comparator);
                            retval.initialExpr.addAll(retval.indexExprs);

                            retval.lookupType = IndexLookupType.LTE;
                        }

                    } else {
                        // set forward scan.
                        retval.sortDirection = SortDirectionType.INVALID;
                    }
                    */
                }
            }
        }
        else {
            AbstractExpression upperBoundComparator = endingBoundExpr.getFilter();
            retval.use = IndexUseType.INDEX_SCAN;
            retval.bindings.addAll(endingBoundExpr.getBindings());

            // if we already have a lower bound, or the sorting direction is already determined
            // do not do the reverse scan optimization
            if (retval.sortDirection != SortDirectionType.DESC &&
                (startingBoundExpr != null || retval.sortDirection == SortDirectionType.ASC)) {
                retval.endExprs.add(upperBoundComparator);
                if (retval.lookupType == IndexLookupType.EQ) {
                    retval.lookupType = IndexLookupType.GTE;
                }
            } else {
                // Optimizable to use reverse scan.
                // only do reverse scan optimization when no lowerBoundExpr and lookup type is either < or <=.
                if (upperBoundComparator.getExpressionType() == ExpressionType.COMPARE_LESSTHAN) {
                    retval.lookupType = IndexLookupType.LT;
                } else {
                    assert upperBoundComparator.getExpressionType() == ExpressionType.COMPARE_LESSTHANOREQUALTO;
                    retval.lookupType = IndexLookupType.LTE;
                }
                // Unlike a lower bound, an upper bound does not automatically filter out nulls
                // as required by the comparison filter, so construct a NOT NULL comparator and
                // add to post-filter
                // TODO: Implement an abstract isNullable() method on AbstractExpression and use
                // that here to optimize out the "NOT NULL" comparator for NOT NULL columns
                if (startingBoundExpr == null) {
                    AbstractExpression newComparator = new OperatorExpression(ExpressionType.OPERATOR_NOT,
                            new OperatorExpression(ExpressionType.OPERATOR_IS_NULL), null);
                    newComparator.getLeft().setLeft(upperBoundComparator.getLeft());
                    newComparator.finalizeValueTypes();
                    retval.otherExprs.add(newComparator);
                } else {
                    int lastIdx = retval.indexExprs.size() -1;
                    retval.indexExprs.remove(lastIdx);

                    AbstractExpression lowerBoundComparator = startingBoundExpr.getFilter();
                    retval.endExprs.add(lowerBoundComparator);
                }

                // add to indexExprs because it will be used as part of searchKey
                retval.indexExprs.add(upperBoundComparator);
                // initialExpr is set for both cases
                // but will be used for LTE and only when overflow case of LT.
                // The initial expression is needed to control a (short?) forward scan to
                // adjust the start of a reverse iteration after it had to initially settle
                // for starting at "greater than a prefix key".
                retval.initialExpr.addAll(retval.indexExprs);
            }
        }

        // index not relevant to expression
        if (retval.indexExprs.size() == 0 &&
            retval.endExprs.size() == 0 &&
            retval.sortDirection == SortDirectionType.INVALID) {
            return null;
        }

        // If all of the index key components are not covered by comparisons (but SOME are),
        // then the scan may need to be reconfigured to account for the scan key being padded
        // with null values for the components that are not being filtered.
        //
        if (retval.indexExprs.size() < keyComponentCount) {
            // If IndexUseType has the default value of COVERING_UNIQUE_EQUALITY, then the
            // scan can use GTE instead to match all values, not only the null values, for the
            // unfiltered components -- assuming that any value is considered >= null.
            if (retval.use == IndexUseType.COVERING_UNIQUE_EQUALITY) {
                retval.use = IndexUseType.INDEX_SCAN;
                // With no key, the lookup type will be ignored and the sort direction will
                // determine the scan direction; With prefix key and explicit DESC order by,
                // tell the EE to do reverse scan.
                if (retval.sortDirection == SortDirectionType.DESC && retval.indexExprs.size() > 0) {
                    retval.lookupType = IndexLookupType.LTE;
                    // The initial expression is needed to control a (short?) forward scan to
                    // adjust the start of a reverse iteration after it had to initially settle
                    // for starting at "greater than a prefix key".
                    retval.initialExpr.addAll(retval.indexExprs);
                } else {
                    retval.lookupType = IndexLookupType.GTE;
                }
            }
            // GTE scans can have any number of null key components appended without changing
            // the effective value. So, that leaves GT scans.
            else if (retval.lookupType == IndexLookupType.GT) {
                // GT scans pose a problem in that any compound key in the index that was an exact
                // equality match on the filtered key component(s) and had a non-null value for any
                // remaining component(s) would be mistaken for a match.
                // The current work-around for this is to add (back) the GT condition to the set of
                // "other" filter expressions that get evaluated for each tuple found in the index scan.
                // This will eliminate the initial entries that are equal on the prefix key.
                // This is not as efficient as getting the index scan to start in the "correct" place,
                // but it puts off having to change the EE code.
                // TODO: ENG-3913 describes more ambitious alternative solutions that include:
                //  - padding with MAX values rather than null/MIN values for GT scans.
                //  - adding the GT condition as a special "initialExpr" post-condition
                //    that disables itself as soon as it evaluates to true for any row
                //    -- it would be expected to always evaluate to true after that.
                AbstractExpression comparator = startingBoundExpr.getOriginalFilter();
                retval.otherExprs.add(comparator);
            }
        }

        // All remaining filters get covered as post-filters
        // to be applied after the "random access" go at the index.
        retval.otherExprs.addAll(filtersToCover);
        if (retval.sortDirection != SortDirectionType.INVALID) {
            retval.bindings.addAll(bindingsForOrder);
        }
        return retval;
    }

    /**
     * Try to use the index scan's inherent ordering to implement the ORDER BY clause.
     * The most common scenario for this optimization is when the ORDER BY "columns"
     * (actually a list of columns OR expressions) corresponds to a prefix or a complete
     * match of a tree index's key components (also columns/expressions),
     * in the same order from major to minor.
     * For example, if a table has a tree index on columns "(A, B)", then
     * "ORDER BY A" or "ORDER BY A, B" are considered a match
     * but NOT "ORDER BY A, C" or "ORDER BY A, B, C" or "ORDER BY B" or "ORDER BY B, A".
     *
     * TODO: In theory, we COULD leverage index ordering when the index covers only a prefix of
     * the ORDER BY list, such as the "ORDER BY A, B, C" case listed above.
     * But that still requires an ORDER BY plan node.
     * To gain any substantial advantage, the ORDER BY plan node would have to be smart enough
     * to apply just an incremental "minor" sort on "C" to subsets of the result "grouped by"
     * equal A and B values.  The ORDER BY plan node is not yet that smart.
     * So, for now, this case is handled by tagging the index output as not sorted,
     * leaving the ORDER BY to do the full job.
     *
     * There are some additional considerations that might disqualify a match.
     * A match also requires that all columns are ordered in the same direction.
     * For example, if a table has a tree index on columns "(A, B, C)", then
     * "ORDER BY A, B" or "ORDER BY A DESC, B DESC, C DESC" are considered a match
     * but not "ORDER BY A, B DESC" or "ORDER BY A DESC, B".
     *
     * TODO: Currently only ascending key index definitions are supported
     * -- the DESC keyword is not supported in the index creation DDL.
     * If that is ever enabled, the checks here may need to be generalized
     * to maintain the current level of support for only exact matching or
     * "exact reverse" matching of the ASC/DESC qualifiers on all columns,
     * but no other cases.
     *
     * Caveat: "Reverse scans", that is, support for descending ORDER BYs using ascending key
     * indexes only work when the index scan can start at the very end of the index
     * (to work backwards).
     * That means no equality conditions or upper bound conditions can be allowed that would
     * interfere with the start of the backward scan.
     * To minimize re-work, those query qualifications are not checked here.
     * It is easier to tentatively claim the reverse sort order of the index output, here,
     * and later invalidate that sortDirection upon detecting that the reverse scan
     * is not supportable.
     *
     * Some special cases are supported in addition to the simple match of all the ORDER BY "columns":
     *
     * It is possible for an ORDER BY "column" to have a parameterized form that neither strictly
     * equals nor contradicts an index key component.
     * For example, an index might be defined on a particular character of a column "(substr(A, 1, 1))".
     * This trivially matches "ORDER BY substr(A, 1, 1)".
     * It trivially refuses to match "ORDER BY substr(A, 2, 1)" or even "ORDER BY substr(A, 2, ?)"
     * The more interesting case is "ORDER BY substr(A, ?, 1)" where a match
     * must be predicated on the user specifying the correct value "1" for the parameter.
     * This is handled by allowing the optimization but by generating and returning a
     * "parameter binding" that describes its inherent usage restriction.
     * Such parameterized plans are used for ad hoc statements only; it is easy to validate
     * immediately that they have been passed the correct parameter value.
     * Compiled stored procedure statements need to be more specific about constants
     * used in index expressions, even if that means compiling a separate statement with a
     * constant hard-coded in the place of the parameter to purposely match the indexed expression.
     *
     * It is possible for an index key to contain extra components that do not match the
     * ORDER BY columns and yet do not interfere with the intended ordering for a particular query.
     * For example, an index on "(A, B, C, D)" would not generally be considered a match for
     * "ORDER BY A, D" but in the narrow context of a query that also includes a clause like
     * "WHERE B = ? AND C = 1", the ORDER BY clause is functionally equivalent to
     * "ORDER BY A, B, C, D" so it CAN be considered a match.
     * This case is supported in 2 phases, one here and a later one in
     * getRelevantAccessPathForIndex as follows:
     * As long as each ORDER BY column is eventually found in the index key components
     * (in its correct major-to-minor order and ASC/DESC direction),
     * the positions of any non-matching key components that had to be
     * skipped are simply collected in order into an array of "orderSpoilers".
     * The index ordering is provisionally considered valid.
     * Later, in the processing of getRelevantAccessPathForIndex,
     * failure to find an equality filter for one of these "orderSpoilers"
     * causes an override of the provisional sortDirection established here.
     *
     * In theory, a similar (arguably less probable) case could arise in which the ORDER BY columns
     * contain values that are constrained by the WHERE clause to be equal to constants or parameters
     * and the other ORDER BY columns match the index key components in the usual way.
     * Such a case will simply fail to match, here, possibly resulting in suboptimal plans that
     * make unneccesary use of ORDER BY plan nodes, and possibly even use sequential scan plan nodes.
     * The rationale for not complicating this code to handle that case is that the case should be
     * detected by a statement pre-processor that simplifies the ORDER BY clause prior to any
     * "scan planning".
     *
     *TODO: Another case not accounted for is an ORDER BY list that uses a combination of
     * columns/expressions from different tables -- the most common missed case would be
     * when the major ORDER BY columns are from an outer table (index scan) of a join (NLIJ)
     * and the minor columns from its inner table index scan.
     * This would have to be detected from a wider perspective than that of a single table/index.
     * For now, there is some wasted effort in the join case, as this sort order determination is
     * carefully done for each scan in a join, but the result for all of them is ignored because
     * they are never at the top of the plan tree -- the join is there.
     * In theory, if the left-most child scan of a join tree
     * is an index scan with a valid sort order,
     * that should be enough to avoid an explicit sort.
     * Also, if one or more left-most child scans in a join tree
     * are constrained so that they are known to produce a single row result
     * AND the next-left-most child scan is an index scan with a valid sort order,
     * the explicit sort can be skipped.
     * So, the effort to determine the sort direction of an index scan that participates in a join
     * is currently ALWAYS wasted, and in the future, would continue to be wasted effort for the
     * majority of index scans that do not fall into one of the narrow special cases just described.
     *
     * @param table              only used here to validate base table names of ORDER BY columns' .
     * @param bindingsForOrder   restrictions on parameter settings that are prerequisite to the
     *                           any ordering optimization determined here
     * @param keyComponentCount  the length of indexedExprs or indexedColRefs,
     *                           ONE of which must be valid
     * @param indexedExprs       expressions for key components in the general case
     * @param indexedColRefs     column references for key components in the simpler case
     * @param retval the eventual result of getRelevantAccessPathForIndex,
     *               the bearer of a (tentative) sortDirection determined here
     * @param orderSpoilers      positions of key components which MAY invalidate the tentative
     *                           sortDirection
     * @param bindingsForOrder   restrictions on parameter settings that are prerequisite to the
     *                           any ordering optimization determined here
     * @return the number of discovered orderSpoilers that will need to be recovered from,
     *         to maintain the established sortDirection - always 0 if no sort order was determined.
     */
    private int determineIndexOrdering(StmtTableScan tableScan, int keyComponentCount,
            List<AbstractExpression> indexedExprs, List<ColumnRef> indexedColRefs,
            AccessPath retval, int[] orderSpoilers,
            List<AbstractExpression> bindingsForOrder)
    {
        // Only select statements are allowed to have ORDER BY clauses.
        if ( ! (m_parsedStmt instanceof ParsedSelectStmt)) {
            return 0;
        }
        int nSpoilers = 0;
        ParsedSelectStmt parsedSelectStmt = (ParsedSelectStmt) m_parsedStmt;
        int countOrderBys = parsedSelectStmt.orderColumns.size();
        // There need to be enough indexed expressions to provide full sort coverage.
        if (countOrderBys > 0 && countOrderBys <= keyComponentCount) {
            boolean ascending = parsedSelectStmt.orderColumns.get(0).ascending;
            retval.sortDirection = ascending ? SortDirectionType.ASC : SortDirectionType.DESC;
            int jj = 0;
            for (ParsedColInfo colInfo : parsedSelectStmt.orderColumns) {
                // This retry loop allows catching special cases that don't perfectly match the
                // ORDER BY columns but may still be usable for ordering.
                for ( ; jj < keyComponentCount; ++jj) {
                    if (colInfo.ascending == ascending) {
                        // Explicitly advance to the each indexed expression/column
                        // to match them with the query's "ORDER BY" expressions.
                        if (indexedExprs == null) {
                            ColumnRef nextColRef = indexedColRefs.get(jj);
                            if (colInfo.expression instanceof TupleValueExpression &&
                                colInfo.tableName.equals(tableScan.getTableName()) &&
                                colInfo.columnName.equals(nextColRef.getColumn().getTypeName())) {
                                break;
                            }
                        } else {
                            assert(jj < indexedExprs.size());
                            AbstractExpression nextExpr = indexedExprs.get(jj);
                            List<AbstractExpression> moreBindings =
                                colInfo.expression.bindingToIndexedExpression(nextExpr);
                            // Non-null bindings (even an empty list) denotes a match.
                            if (moreBindings != null) {
                                bindingsForOrder.addAll(moreBindings);
                                break;
                            }
                        }
                    }
                    // The ORDER BY column did not match the established ascending/descending
                    // pattern OR did not match the next index key component.
                    // The only hope for the sort being preserved is that
                    // (A) the ORDER BY column matches a later index key component
                    // -- so keep searching -- AND
                    // (B) the current (and each intervening) index key component is constrained
                    // to a single value, i.e. it is equality-filtered.
                    // -- so note the current component's position (jj).
                    orderSpoilers[nSpoilers++] = jj;
                }
                if (jj < keyComponentCount) {
                    // The loop exited prematurely.
                    // That means the current ORDER BY column matched the current key component,
                    // so move on to the next key component (to match the next ORDER BY column).
                    ++jj;
                } else {
                    // The current ORDER BY column ran out of key components to try to match.
                    // This is an outright failure case.
                    retval.sortDirection = SortDirectionType.INVALID;
                    bindingsForOrder.clear(); // suddenly irrelevant
                    return 0;  // Any orderSpoilers are also suddenly irrelevant.
                }
            }
        }
        return nSpoilers;
    }


    /**
     * @param orderSpoilers  positions of index key components that would need to be
     *                       equality filtered to keep from interfering with the desired order
     * @param nSpoilers      the number of valid orderSpoilers
     * @param coveredCount   the number of prefix key components already known to be filtered --
     *                       orderSpoilers before this position are covered.
     * @param indexedExprs   the index key component expressions in the general case
     * @param colIds         the index key component columns in the simple case
     * @param tableScan      the index base table scan, used to validate column base tables
     * @param filtersToCover query conditions that may contain the desired equality filters
     */
    private static List<AbstractExpression> recoverOrderSpoilers(int[] orderSpoilers, int nSpoilers,
        int nRecoveredSpoilers,
        List<AbstractExpression> indexedExprs, int[] colIds,
        StmtTableScan tableScan, List<AbstractExpression> filtersToCover)
    {
        // Filters leveraged for an optimization, such as the skipping of an ORDER BY plan node
        // always risk adding a dependency on a particular parameterization, so be prepared to
        // add prerequisite parameter bindings to the plan.
        List<AbstractExpression> otherBindingsForOrder = new ArrayList<AbstractExpression>();
        // Order spoilers must be recovered in the order they were found
        // for the index ordering to be considered acceptable.
        // Each spoiler key component is recovered by the detection of an equality filter on it.
        for (; nRecoveredSpoilers < nSpoilers; ++nRecoveredSpoilers) {
            // There may be more equality filters that weren't useful for "coverage"
            // but may still serve to recover an otherwise order-spoiling index key component.
            // The filter will only be applied as a post-condition,
            // but that's good enough to satisfy the ORDER BY.
            AbstractExpression coveringExpr = null;
            int coveringColId = -1;
            // This is a scaled down version of the coverage check in getRelevantAccessPathForIndex.
            // This version leaves intact any filter it finds,
            // so it will be picked up as a post-filter.
            if (indexedExprs == null) {
                coveringColId = colIds[orderSpoilers[nRecoveredSpoilers]];
            } else {
                coveringExpr = indexedExprs.get(orderSpoilers[nRecoveredSpoilers]);
            }
            // A key component filter based on another table's column is enough to maintain ordering
            // if this index is chosen, regardless of whether an NLIJ is injected for an IN LIST.
            boolean alwaysAllowConstrainingJoinFilters = true;

            List<AbstractExpression> moreBindings = null;
            IndexableExpression eqExpr = getIndexableExpressionFromFilters(
                ExpressionType.COMPARE_EQUAL, ExpressionType.COMPARE_EQUAL,
                coveringExpr, coveringColId, tableScan, filtersToCover,
                alwaysAllowConstrainingJoinFilters, KEEP_IN_POST_FILTERS);
            if (eqExpr == null) {
                return null;
            }
            // The equality filter confirms that the "spoiler" index key component
            // (one missing from the ORDER BY) is constant-valued,
            // so it can't spoil the scan result sort order established by other key components.
            moreBindings = eqExpr.getBindings();
            // Accumulate bindings (parameter constraints) across all recovered spoilers.
            otherBindingsForOrder.addAll(moreBindings);
        }
        return otherBindingsForOrder;
    }

    /**
     * For a given filter expression, return a normalized version of it that is always a comparison operator whose
     * left-hand-side references the table specified and whose right-hand-side does not.
     * Returns null if no such formulation of the filter expression is possible.
     * For example, "WHERE F_ID = 2" would return it input intact if F_ID is in the table passed in.
     * For join expressions like, "WHERE F_ID = Q_ID", it would also return the input expression if F_ID is in the table
     * but Q_ID is not. If only Q_ID were defined for the table, it would return an expression for (Q_ID = F_ID).
     * If both Q_ID and F_ID were defined on the table, null would be returned.
     * Ideally, the left-hand-side expression is intended to be an indexed expression on the table using the current
     * index. To help reduce false positives, the (base) columns and/or indexed expressions of the index are also
     * provided to help further reduce non-null returns in uninteresting cases.
     *
     * @param targetComparator An allowed comparison operator
     *                         -- its reverse is allowed in reversed expressions
     * @param altTargetComparator An alternatively allowed comparison operator
     *                            -- its reverse is allowed in reversed expressions
     * @param coveringExpr The indexed expression on the table's column
     *                     that might match a query filter, possibly null.
     * @param coveringColId When coveringExpr is null,
     *                      the id of the indexed column might match a query filter.
     * @param tableScan The table scan on which the indexed expression is based
     * @param filtersToCover the query conditions that may contain the desired filter
     * @param allowIndexedJoinFilters Whether filters referencing other tables' columns are acceptable
     * @param filterAction the desired disposition of the matched filter,
                           either EXCLUDE_FROM_POST_FILTERS or KEEP_IN_POST_FILTERS
     * @return An IndexableExpression -- really just a pairing of a normalized form of expr with the
     * potentially indexed expression on the left-hand-side and the potential index key expression on
     * the right of a comparison operator, and a list of parameter bindings that are required for the
     * index scan to be applicable.
     * -- or null if there is no filter that matches the indexed expression
     */
    private static IndexableExpression getIndexableExpressionFromFilters(
        ExpressionType targetComparator, ExpressionType altTargetComparator,
        AbstractExpression coveringExpr, int coveringColId, StmtTableScan tableScan,
        List<AbstractExpression> filtersToCover,
        boolean allowIndexedJoinFilters, boolean filterAction)
    {
        List<AbstractExpression> binding = null;
        AbstractExpression indexableExpr = null;
        AbstractExpression otherExpr = null;
        ComparisonExpression normalizedExpr = null;
        AbstractExpression originalFilter = null;
        for (AbstractExpression filter : filtersToCover) {
            // Expression type must be resolvable by an index scan
            if ((filter.getExpressionType() == targetComparator) ||
                (filter.getExpressionType() == altTargetComparator)) {
                normalizedExpr = (ComparisonExpression) filter;
                indexableExpr = filter.getLeft();
                otherExpr = filter.getRight();
                binding = bindingIfValidIndexedFilterOperand(tableScan, indexableExpr, otherExpr,
                                                             coveringExpr, coveringColId);
                if (binding != null) {
                    if ( ! allowIndexedJoinFilters) {
                        if (otherExpr.hasAnySubexpressionOfType(ExpressionType.VALUE_TUPLE)) {
                            // This filter can not be used with the index, possibly due to interactions
                            // wih IN LIST processing that would require a three-way NLIJ.
                            binding = null;
                            continue;
                        }
                    }
                    // Additional restrictions apply to LIKE pattern arguments
                    if (targetComparator == ExpressionType.COMPARE_LIKE) {
                        if (otherExpr instanceof ParameterValueExpression) {
                            ParameterValueExpression pve = (ParameterValueExpression)otherExpr;
                            // Can't use an index for parameterized LIKE filters,
                            // e.g. "T1.column LIKE ?"
                            // UNLESS the parameter was artificially substituted
                            // for a user-specified constant AND that constant was a prefix pattern.
                            // In that case, the parameter has to be added to the bound list
                            // for this index/statement.
                            ConstantValueExpression cve = pve.getOriginalValue();
                            if (cve == null || ! cve.isPrefixPatternString()) {
                                binding = null; // the filter is not usable, so the binding is invalid
                                continue;
                            }
                            // Remember that the binding list returned by
                            // bindingIfValidIndexedFilterOperand above
                            // is often a "shared object" and is intended to be treated as immutable.
                            // To add a parameter to it, first copy the List.
                            List<AbstractExpression> moreBinding =
                                new ArrayList<AbstractExpression>(binding);
                            moreBinding.add(pve);
                            binding = moreBinding;
                        } else if (otherExpr instanceof ConstantValueExpression) {
                            // Can't use an index for non-prefix LIKE filters,
                            // e.g. " T1.column LIKE '%ish' "
                            ConstantValueExpression cve = (ConstantValueExpression)otherExpr;
                            if ( ! cve.isPrefixPatternString()) {
                                // The constant is not an index-friendly prefix pattern.
                                binding = null; // the filter is not usable, so the binding is invalid
                                continue;
                            }
                        } else {
                            // Other cases are not indexable, e.g. " T1.column LIKE T2.column "
                            binding = null; // the filter is not usable, so the binding is invalid
                            continue;
                        }
                    }
                    if (targetComparator == ExpressionType.COMPARE_IN) {
                        if (otherExpr.hasAnySubexpressionOfType(ExpressionType.VALUE_TUPLE)) {
                            // This is a fancy edge case where the expression could only be indexed
                            // if it:
                            // A) does not reference the indexed table and
                            // B) has ee support for a three-way NLIJ where the table referenced in
                            // the list element expression feeds values from its current row to the
                            // Materialized scan which then re-evaluates its expressions to
                            // re-populate the temp table that drives the injected NLIJ with
                            // this index scan.
                            // This is a slightly more twisted variant of the three-way NLIJ that
                            // would be needed to support compound key indexing on a combination
                            // of (fixed) IN LIST elements and join key values from other tables.
                            // Punt for now on indexing this IN LIST filter.
                            binding = null; // the filter is not usable, so the binding is invalid
                            continue;
                        }
                        if (otherExpr instanceof ParameterValueExpression) {
                            // It's OK to use an index for a parameterized IN filter,
                            // e.g. "T1.column IN ?"
                            // EVEN if the parameter was -- someday -- artificially substituted
                            // for an entire user-specified list of constants.
                            // As of now, that is beyond the capabilities of the ad hoc statement
                            // parameterizer, so "T1.column IN (3, 4)" can use the plan for
                            // "T1.column IN (?, ?)" that might have been originally cached for
                            // "T1.column IN (1, 2)" but "T1.column IN (1, 2, 3)" would need its own
                            // "T1.column IN (?, ?, ?)" plan, etc. per list element count.
                        }
                        //TODO: Some day, there may be an optimization here that allows an entire
                        // IN LIST of constants to be serialized as a single value instead of a
                        // VectorValue composed of ConstantValue arguments.
                        // What's TBD is whether that would get its own AbstractExpression class or
                        // just be a special case of ConstantValueExpression.
                        else {
                            assert (otherExpr instanceof VectorValueExpression);
                        }
                    }
                    originalFilter = filter;
                    if (filterAction == EXCLUDE_FROM_POST_FILTERS) {
                        filtersToCover.remove(filter);
                    }
                    break;
                }
            }
            if ((filter.getExpressionType() == ComparisonExpression.reverses.get(targetComparator)) ||
                (filter.getExpressionType() == ComparisonExpression.reverses.get(altTargetComparator))) {
                normalizedExpr = (ComparisonExpression) filter;
                normalizedExpr = normalizedExpr.reverseOperator();
                indexableExpr = filter.getRight();
                otherExpr = filter.getLeft();
                binding = bindingIfValidIndexedFilterOperand(tableScan, indexableExpr, otherExpr,
                                                             coveringExpr, coveringColId);
                if (binding != null) {
                    if ( ! allowIndexedJoinFilters) {
                        if (otherExpr.hasAnySubexpressionOfType(ExpressionType.VALUE_TUPLE)) {
                            // This filter can not be used with the index, probably due to interactions
                            // with IN LIST processing of another key component that would require a
                            // three-way NLIJ to be injected.
                            binding = null;
                            continue;
                        }
                    }
                    originalFilter = filter;
                    if (filterAction == EXCLUDE_FROM_POST_FILTERS) {
                        filtersToCover.remove(filter);
                    }
                    break;
                }
            }
        }

        if (binding == null) {
            // ran out of candidate filters.
            return null;
        }
        return new IndexableExpression(originalFilter, normalizedExpr, binding);
    }

    private static boolean isOperandDependentOnTable(AbstractExpression expr, StmtTableScan tableScan) {
        for (TupleValueExpression tve : ExpressionUtil.getTupleValueExpressions(expr)) {
            if (tableScan.m_tableAlias.equals(tve.getTableAlias())) {
                return true;
            }
        }
        return false;
    }

    private static List<AbstractExpression> bindingIfValidIndexedFilterOperand(StmtTableScan tableScan,
        AbstractExpression indexableExpr, AbstractExpression otherExpr,
        AbstractExpression coveringExpr, int coveringColId)
    {
        // Do some preliminary disqualifications.

        VoltType keyType = indexableExpr.getValueType();
        VoltType otherType = otherExpr.getValueType();
        // EE index key comparator should not lose precision when casting keys to the indexed type.
        // Do not choose an index that requires such a cast.
        if ( ! keyType.canExactlyRepresentAnyValueOf(otherType)) {
            // Except the EE DOES contain the necessary logic to avoid loss of SCALE
            // when the indexed type is just a narrower integer type.
            // This is very important, since the typing for integer constants
            // MAY not pay that much attention to minimizing scale.
            // This was behind issue ENG-4606 -- failure to index on constant equality.
            // So, accept any pair of integer types.
            if ( ! (keyType.isInteger() && otherType.isInteger()))  {
                return null;
            }
        }
        // Left and right operands must not be from the same table,
        // e.g. where t.a = t.b is not indexable with the current technology.
        if (isOperandDependentOnTable(otherExpr, tableScan)) {
            return null;
        }

        if (coveringExpr == null) {
            // Match only the table's column that has the coveringColId
            if ((indexableExpr.getExpressionType() != ExpressionType.VALUE_TUPLE)) {
                return null;
            }
            TupleValueExpression tve = (TupleValueExpression) indexableExpr;
            // Handle a simple indexed column identified by its column id.
            if ((coveringColId == tve.getColumnIndex()) &&
                (tableScan.m_tableAlias.equals(tve.getTableAlias()))) {
                // A column match never requires parameter binding. Return an empty list.
                return s_reusableImmutableEmptyBinding;
            }
            return null;
        }
        // Do a possibly more extensive match with coveringExpr which MAY require bound parameters.
        List<AbstractExpression> binding = indexableExpr.bindingToIndexedExpression(coveringExpr);
        return binding;
    }


    /**
     * Insert a send receive pair above the supplied scanNode.
     * @param scanNode that needs to be distributed
     * @return return the newly created receive node (which is linked to the new sends)
     */
    protected static AbstractPlanNode addSendReceivePair(AbstractPlanNode scanNode) {
        SendPlanNode sendNode = new SendPlanNode();
        sendNode.addAndLinkChild(scanNode);

        ReceivePlanNode recvNode = new ReceivePlanNode();
        recvNode.addAndLinkChild(sendNode);

        return recvNode;
    }

    /**
     * Given an access path, build the single-site or distributed plan that will
     * assess the data from the table according to the path.
     *
     * @param table The table to get data from.
     * @param path The access path to access the data in the table (index/scan/etc).
     * @return The root of a plan graph to get the data.
     */
    protected static AbstractPlanNode getAccessPlanForTable(JoinNode tableNode) {
        StmtTableScan tableScan = tableNode.getTableScan();
        AccessPath path = tableNode.m_currentAccessPath;
        assert(path != null);

        AbstractPlanNode scanNode = null;
        // if no path is a sequential scan, call a subroutine for that
        if (path.index == null) {
            scanNode = getScanAccessPlanForTable(tableScan, path.otherExprs);
        } else {
            scanNode = getIndexAccessPlanForTable(tableScan, path);
        }
        return scanNode;
    }

    /**
     * Get a sequential scan access plan for a table. For multi-site plans/tables,
     * scans at all partitions and sends to one partition.
     *
     * @param table The table to scan.
     * @param exprs The predicate components.
     * @return A scan plan node
     */
    private static AbstractScanPlanNode
    getScanAccessPlanForTable(StmtTableScan tableScan, ArrayList<AbstractExpression> exprs)
    {
        // build the scan node
        SeqScanPlanNode scanNode = new SeqScanPlanNode(tableScan);
        // build the predicate
        AbstractExpression localWhere = null;
        if ((exprs != null) && ! exprs.isEmpty()){
            localWhere = ExpressionUtil.combine(exprs);
            scanNode.setPredicate(localWhere);
        }
        return scanNode;
    }

    /**
     * Get a index scan access plan for a table. For multi-site plans/tables,
     * scans at all partitions and sends to one partition.
     *
     * @param tableAliasIndex The table to get data from.
     * @param path The access path to access the data in the table (index/scan/etc).
     * @return An index scan plan node OR,
               in one edge case, an NLIJ of a MaterializedScan and an index scan plan node.
     */
    protected static AbstractPlanNode getIndexAccessPlanForTable(StmtTableScan tableScan, AccessPath path)
    {
        // now assume this will be an index scan and get the relevant index
        Index index = path.index;
        IndexScanPlanNode scanNode = new IndexScanPlanNode(tableScan, index);
        AbstractPlanNode resultNode = scanNode;
        // set sortDirection here becase it might be used for IN list
        scanNode.setSortDirection(path.sortDirection);
        // Build the list of search-keys for the index in question
        // They are the rhs expressions of the normalized indexExpr comparisons.
        for (AbstractExpression expr : path.indexExprs) {
            AbstractExpression expr2 = expr.getRight();
            assert(expr2 != null);
            if (expr.getExpressionType() == ExpressionType.COMPARE_IN) {
                // Replace this method's result with an injected NLIJ.
                resultNode = injectIndexedJoinWithMaterializedScan(expr2, scanNode);
                // Extract a TVE from the LHS MaterializedScan for use by the IndexScan in its new role.
                MaterializedScanPlanNode matscan = (MaterializedScanPlanNode)resultNode.getChild(0);
                AbstractExpression elemExpr = matscan.getOutputExpression();
                assert(elemExpr != null);
                // Replace the IN LIST condition in the end expression referencing all the list elements
                // with a more efficient equality filter referencing the TVE for each element in turn.
                replaceInListFilterWithEqualityFilter(path.endExprs, expr2, elemExpr);
                // Set up the similar VectorValue --> TVE replacement of the search key expression.
                expr2 = elemExpr;
            }
            scanNode.addSearchKeyExpression(expr2);
        }
        // create the IndexScanNode with all its metadata
        scanNode.setLookupType(path.lookupType);
        scanNode.setBindings(path.bindings);
        scanNode.setEndExpression(ExpressionUtil.combine(path.endExprs));
        scanNode.setPredicate(ExpressionUtil.combine(path.otherExprs));
        // The initial expression is needed to control a (short?) forward scan to adjust the start of a reverse
        // iteration after it had to initially settle for starting at "greater than a prefix key".
        scanNode.setInitialExpression(ExpressionUtil.combine(path.initialExpr));
        scanNode.setSkipNullPredicate();
        return resultNode;
    }


    // Generate a plan for an IN-LIST-driven index scan
    private static AbstractPlanNode injectIndexedJoinWithMaterializedScan(AbstractExpression listElements,
                                                                   IndexScanPlanNode scanNode)
    {
        MaterializedScanPlanNode matScan = new MaterializedScanPlanNode();
        assert(listElements instanceof VectorValueExpression || listElements instanceof ParameterValueExpression);
        matScan.setRowData(listElements);
        matScan.setSortDirection(scanNode.getSortDirection());

        NestLoopIndexPlanNode nlijNode = new NestLoopIndexPlanNode();
        nlijNode.setJoinType(JoinType.INNER);
        nlijNode.addInlinePlanNode(scanNode);
        nlijNode.addAndLinkChild(matScan);
        // resolve the sort direction
        nlijNode.resolveSortDirection();
        return nlijNode;
    }


    // Replace the IN LIST condition in the end expression referencing the first given rhs
    // with an equality filter referencing the second given rhs.
    private static void replaceInListFilterWithEqualityFilter(List<AbstractExpression> endExprs,
                                                       AbstractExpression inListRhs,
                                                       AbstractExpression equalityRhs)
    {
        for (AbstractExpression comparator : endExprs) {
            AbstractExpression otherExpr = comparator.getRight();
            if (otherExpr == inListRhs) {
                endExprs.remove(comparator);
                AbstractExpression replacement =
                    new ComparisonExpression(ExpressionType.COMPARE_EQUAL,
                                             comparator.getLeft(),
                                             equalityRhs);
                endExprs.add(replacement);
                break;
            }
        }
    }
}<|MERGE_RESOLUTION|>--- conflicted
+++ resolved
@@ -26,7 +26,6 @@
 import org.voltdb.catalog.ColumnRef;
 import org.voltdb.catalog.Database;
 import org.voltdb.catalog.Index;
-import org.voltdb.catalog.Table;
 import org.voltdb.expressions.AbstractExpression;
 import org.voltdb.expressions.ComparisonExpression;
 import org.voltdb.expressions.ConstantValueExpression;
@@ -223,16 +222,10 @@
      */
     protected AccessPath getRelevantAccessPathForIndex(StmtTableScan tableScan, List<AbstractExpression> exprs, Index index)
     {
-<<<<<<< HEAD
-        Table table;
-        if (tableScan instanceof StmtTargetTableScan) {
-            table = ((StmtTargetTableScan)tableScan).getTargetTable();
-        } else {
+        if (tableScan instanceof StmtTargetTableScan == false) {
             return null;
         }
 
-=======
->>>>>>> bd61badc
         // Track the running list of filter expressions that remain as each is either cherry-picked
         // for optimized coverage via the index keys.
         List<AbstractExpression> filtersToCover = new ArrayList<AbstractExpression>();
@@ -1110,7 +1103,7 @@
 
     private static boolean isOperandDependentOnTable(AbstractExpression expr, StmtTableScan tableScan) {
         for (TupleValueExpression tve : ExpressionUtil.getTupleValueExpressions(expr)) {
-            if (tableScan.m_tableAlias.equals(tve.getTableAlias())) {
+            if (tableScan.getTableAlias().equals(tve.getTableAlias())) {
                 return true;
             }
         }
@@ -1152,7 +1145,7 @@
             TupleValueExpression tve = (TupleValueExpression) indexableExpr;
             // Handle a simple indexed column identified by its column id.
             if ((coveringColId == tve.getColumnIndex()) &&
-                (tableScan.m_tableAlias.equals(tve.getTableAlias()))) {
+                (tableScan.getTableAlias().equals(tve.getTableAlias()))) {
                 // A column match never requires parameter binding. Return an empty list.
                 return s_reusableImmutableEmptyBinding;
             }
