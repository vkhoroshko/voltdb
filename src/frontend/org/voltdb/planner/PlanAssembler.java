--- conflicted
+++ resolved
@@ -558,7 +558,7 @@
             }
         }
 
-<<<<<<< HEAD
+
         if (root instanceof ReceivePlanNode && m_parsedSelect.mayNeedAvgPushdown()) {
             m_parsedSelect.switchOptimalSuite();
         }
@@ -567,8 +567,7 @@
          * Establish the output columns for the sub select plan.
          */
         root.generateOutputSchema(m_catalogDb);
-=======
->>>>>>> af198e7d
+
         root = handleAggregationOperators(root);
 
         if (m_parsedSelect.hasComplexAgg()) {
