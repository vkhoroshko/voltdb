--- conflicted
+++ resolved
@@ -573,47 +573,13 @@
             final CatalogSpecificPlanner csp = new CatalogSpecificPlanner(m_asyncCompilerAgent, m_catalogContext);
 
             /*
-<<<<<<< HEAD
              * Configure and start all the IV2 sites
-=======
->>>>>>> 89ea99b6
-             * Create execution sites runners (and threads) for all exec sites except the first one.
-             * This allows the sites to be set up in the thread that will end up running them.
-             * Cache the first Site from the catalog and only do the setup once the other threads have been started.
              */
-<<<<<<< HEAD
             if (isIV2Enabled()) {
                 for (Initiator iv2init : m_iv2Initiators) {
                     iv2init.configure(getBackendTargetType(), m_serializedCatalog,
                             m_catalogContext, m_cartographer, m_deployment.getCluster().getKfactor(),
                             csp, m_rejoining);
-=======
-            Mailbox localThreadMailbox = siteMailboxes.poll();
-            ((org.voltcore.messaging.SiteMailbox)localThreadMailbox).setCommandLog(m_commandLog);
-            m_currentThreadSite = null;
-            for (Mailbox mailbox : siteMailboxes) {
-                long site = mailbox.getHSId();
-                int sitesHostId = SiteTracker.getHostForSite(site);
-
-                // start a local site
-                if (sitesHostId == m_myHostId) {
-                    ((org.voltcore.messaging.SiteMailbox)mailbox).setCommandLog(m_commandLog);
-                    ExecutionSiteRunner runner =
-                        new ExecutionSiteRunner(mailbox,
-                                m_catalogContext,
-                                m_serializedCatalog,
-                                m_rejoining,
-                                m_replicationActive,
-                                hostLog,
-                                m_configuredNumberOfPartitions,
-                                csp);
-                    m_runners.add(runner);
-                    Thread runnerThread = new Thread(runner, "Site " +
-                            org.voltcore.utils.CoreUtils.hsIdToString(site));
-                    runnerThread.start();
-                    log.l7dlog(Level.TRACE, LogKeys.org_voltdb_VoltDB_CreatingThreadForSite.name(), new Object[] { site }, null);
-                    m_siteThreads.put(site, runnerThread);
->>>>>>> 89ea99b6
                 }
             }
             else {
@@ -652,39 +618,10 @@
                     }
                 }
 
-<<<<<<< HEAD
                 /*
                  * Now that the runners have been started and are doing setup of the other sites in parallel
                  * this thread can set up its own execution site.
                  */
-=======
-            /*
-             * Now that the runners have been started and are doing setup of the other sites in parallel
-             * this thread can set up its own execution site.
-             */
-            try {
-                ExecutionSite siteObj =
-                    new ExecutionSite(VoltDB.instance(),
-                            localThreadMailbox,
-                            m_serializedCatalog,
-                            null,
-                            m_rejoining,
-                            m_replicationActive,
-                            m_catalogContext.m_transactionId,
-                            m_configuredNumberOfPartitions,
-                            csp);
-                m_localSites.put(localThreadMailbox.getHSId(), siteObj);
-                m_currentThreadSite = siteObj;
-            } catch (Exception e) {
-                VoltDB.crashLocalVoltDB(e.getMessage(), true, e);
-            }
-
-            /*
-             * Stop and wait for the runners to finish setting up and then put
-             * the constructed ExecutionSites in the local site map.
-             */
-            for (ExecutionSiteRunner runner : m_runners) {
->>>>>>> 89ea99b6
                 try {
                     ExecutionSite siteObj =
                         new ExecutionSite(VoltDB.instance(),
