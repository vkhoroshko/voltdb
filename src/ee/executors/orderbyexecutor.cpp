--- conflicted
+++ resolved
@@ -165,13 +165,9 @@
     TableIterator iterator = input_table->iterator();
     TableTuple tuple(input_table->schema());
     vector<TableTuple> xs;
-<<<<<<< HEAD
-    assert(iterator.isTempTableIterator());
-    while (iterator.tempNext(tuple))
-=======
+
     ProgressMonitorProxy pmp(m_engine);
     while (iterator.next(tuple))
->>>>>>> bb5528ba
     {
         pmp.countdownProgress();
         assert(tuple.isActive());
