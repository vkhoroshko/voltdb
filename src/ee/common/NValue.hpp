--- conflicted
+++ resolved
@@ -886,23 +886,15 @@
         return *reinterpret_cast<TTInt*>(retval);
     }
 
-<<<<<<< HEAD
-    const bool& getBoolean() const {
-        assert(getValueType() == VALUE_TYPE_BOOLEAN);
-        return *reinterpret_cast<const bool*>(m_data);
-=======
     const int8_t& getBoolean() const {
         assert(getValueType() == VALUE_TYPE_BOOLEAN);
         return *reinterpret_cast<const int8_t*>(m_data);
->>>>>>> 0330f3ec
     }
 
     int8_t& getBoolean() {
         assert(getValueType() == VALUE_TYPE_BOOLEAN);
         return *reinterpret_cast<int8_t*>(m_data);
     }
-
-    bool isBooleanNULL() const ;
 
     std::size_t getAllocationSizeForObject() const;
     static std::size_t getAllocationSizeForObject(int32_t length);
@@ -2075,11 +2067,7 @@
  */
 inline NValue NValue::getFalse() {
     NValue retval(VALUE_TYPE_BOOLEAN);
-<<<<<<< HEAD
-    retval.getBoolean() = false;
-=======
     retval.getBoolean() = INT8_BOOLEAN_FALSE;
->>>>>>> 0330f3ec
     return retval;
 }
 
@@ -2088,31 +2076,8 @@
  * If it is NULL, return false.
  */
 inline bool NValue::isTrue() const {
-<<<<<<< HEAD
-    if (isBooleanNULL()) {
-        return false;
-    }
-    return getBoolean();
-}
-
-/**
- * Returns C++ false if this NValue is a boolean and is true
- * If it is NULL, return false.
- */
-inline bool NValue::isFalse() const {
-    if (isBooleanNULL()) {
-        return false;
-    }
-    return !getBoolean();
-}
-
-inline bool NValue::isBooleanNULL() const {
-    assert(getValueType() == VALUE_TYPE_BOOLEAN);
-    return *reinterpret_cast<const int8_t*>(m_data) == INT8_NULL;
-=======
     assert(getValueType() == VALUE_TYPE_BOOLEAN);
     return getBoolean() == INT8_BOOLEAN_TRUE;
->>>>>>> 0330f3ec
 }
 
 /**
@@ -2800,11 +2765,7 @@
         case VALUE_TYPE_INVALID:
             return true;
         case VALUE_TYPE_BOOLEAN:
-<<<<<<< HEAD
-            return *reinterpret_cast<const int8_t*>(m_data) == INT8_NULL;
-=======
             return getBoolean() == INT8_NULL;
->>>>>>> 0330f3ec
         case VALUE_TYPE_TINYINT:
             return getTinyInt() == INT8_NULL;
         case VALUE_TYPE_SMALLINT:
