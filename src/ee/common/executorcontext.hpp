--- conflicted
+++ resolved
@@ -19,11 +19,7 @@
 #define _EXECUTORCONTEXT_HPP_
 
 #include <vector>
-<<<<<<< HEAD
-#include <boost/shared_array.hpp>
-=======
 #include <map>
->>>>>>> e09c7cf8
 
 #include "Topend.h"
 #include "common/UndoQuantum.h"
@@ -106,14 +102,9 @@
         m_undoQuantum = undoQuantum;
     }
 
-<<<<<<< HEAD
-    void setupForExecutors(boost::shared_array<std::vector<AbstractExecutor*> > executorLists) {
-        m_executorLists = executorLists;
-=======
     void setupForExecutors(std::map<int, std::vector<AbstractExecutor*>* >* executorsMap) {
         assert(executorsMap != NULL);
         m_executorsMap = executorsMap;
->>>>>>> e09c7cf8
     }
 
     UndoQuantum *getCurrentUndoQuantum() {
@@ -153,14 +144,9 @@
     }
 
     /** Executor List for a given sub statement id */
-<<<<<<< HEAD
-    std::vector<AbstractExecutor*>& getExecutorLists(int stmtId = 0) {
-        return m_executorLists[stmtId];
-=======
     std::vector<AbstractExecutor*>& getExecutorList(int stmtId = 0) {
         assert(m_executorsMap->find(stmtId) != m_executorsMap->end());
         return *m_executorsMap->find(stmtId)->second;
->>>>>>> e09c7cf8
     }
 
 
@@ -178,11 +164,7 @@
     Pool *m_tempStringPool;
     UndoQuantum *m_undoQuantum;
     NValueArray* m_staticParams;
-<<<<<<< HEAD
-    boost::shared_array<std::vector<AbstractExecutor*> > m_executorLists;
-=======
     std::map<int, std::vector<AbstractExecutor*>* >* m_executorsMap;
->>>>>>> e09c7cf8
     int64_t m_spHandle;
     int64_t m_uniqueId;
     int64_t m_currentTxnTimestamp;
