--- conflicted
+++ resolved
@@ -42,11 +42,7 @@
                 CatalogId hostId) :
     m_topEnd(topend), m_tempStringPool(tempStringPool),
     m_undoQuantum(undoQuantum), m_staticParams(params),
-<<<<<<< HEAD
-    m_executorLists(), m_spHandle(0),
-=======
     m_executorsMap(), m_spHandle(0),
->>>>>>> e09c7cf8
     m_lastCommittedSpHandle(0),
     m_siteId(siteId), m_partitionId(partitionId),
     m_hostname(hostname), m_hostId(hostId),
