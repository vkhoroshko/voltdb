/* This file is part of VoltDB.
 * Copyright (C) 2008-2014 VoltDB Inc.
 *
 * This program is free software: you can redistribute it and/or modify
 * it under the terms of the GNU Affero General Public License as
 * published by the Free Software Foundation, either version 3 of the
 * License, or (at your option) any later version.
 *
 * This program is distributed in the hope that it will be useful,
 * but WITHOUT ANY WARRANTY; without even the implied warranty of
 * MERCHANTABILITY or FITNESS FOR A PARTICULAR PURPOSE.  See the
 * GNU Affero General Public License for more details.
 *
 * You should have received a copy of the GNU Affero General Public License
 * along with VoltDB.  If not, see <http://www.gnu.org/licenses/>.
 */

#ifndef STRINGFUNCTIONS_H
#define STRINGFUNCTIONS_H

<<<<<<< HEAD
#include <boost/algorithm/string.hpp>
=======
#include "common/NValue.hpp"
>>>>>>> 481e2202

namespace voltdb {

static inline int32_t getCharLength(const char *valueChars, const size_t length) {
    // very efficient code to count characters in UTF string and ASCII string
    int32_t i = 0, j = 0;
    size_t len = length;
    while (len-- > 0) {
        if ((valueChars[i] & 0xc0) != 0x80) j++;
        i++;
    }
    return j;
}

// Return the beginning char * place of the ith char.
// Return the end char* when ith is larger than it has, NULL if ith is less and equal to zero.
static inline const char* getIthCharPosition(const char *valueChars, const size_t length, const int32_t ith) {
    // very efficient code to count characters in UTF string and ASCII string
    if (ith <= 0) return NULL;
    int32_t i = 0, j = 0;
    size_t len = length;
    while (len-- > 0) {
        if ((valueChars[i] & 0xc0) != 0x80) {
            j++;
            if (ith == j) break;
        }
        i++;
    }
    return &valueChars[i];
}

/** implement the 1-argument SQL OCTET_LENGTH function */
template<> inline NValue NValue::callUnary<FUNC_OCTET_LENGTH>() const {
    if (isNull())
        return getNullValue();

    return getIntegerValue(getObjectLength_withoutNull());
}

/** implement the 1-argument SQL CHAR_LENGTH function */
template<> inline NValue NValue::callUnary<FUNC_CHAR_LENGTH>() const {
    if (isNull())
        return getNullValue();

    char *valueChars = reinterpret_cast<char*>(getObjectValue_withoutNull());
    return getBigIntValue(static_cast<int64_t>(getCharLength(valueChars, getObjectLength_withoutNull())));
}

/** implement the 1-argument SQL SPACE function */
template<> inline NValue NValue::callUnary<FUNC_SPACE>() const {
    if (isNull())
        return getNullStringValue();

    int32_t count = static_cast<int32_t>(castAsBigIntAndGetValue());
    if (count < 0) {
        char msg[1024];
        snprintf(msg, 1024, "data exception: substring error");
        throw SQLException(SQLException::data_exception_string_data_length_mismatch,
            msg);
    }

    std::string spacesStr (count, ' ');
    return getTempStringValue(spacesStr.c_str(),count);
}

template<> inline NValue NValue::callUnary<FUNC_FOLD_LOWER>() const {
    if (isNull())
        return getNullStringValue();

    if (getValueType() != VALUE_TYPE_VARCHAR) {
        throwCastSQLException (getValueType(), VALUE_TYPE_VARCHAR);
    }

    const char* ptr = reinterpret_cast<const char*>(getObjectValue_withoutNull());
    int32_t objectLength = getObjectLength_withoutNull();

    std::string inputStr = std::string(ptr, objectLength);
    boost::algorithm::to_lower(inputStr);

    return getTempStringValue(inputStr.c_str(),objectLength);
}

template<> inline NValue NValue::callUnary<FUNC_FOLD_UPPER>() const {
    if (isNull())
        return getNullStringValue();

    if (getValueType() != VALUE_TYPE_VARCHAR) {
        throwCastSQLException (getValueType(), VALUE_TYPE_VARCHAR);
    }

    const char* ptr = reinterpret_cast<const char*>(getObjectValue_withoutNull());
    int32_t objectLength = getObjectLength_withoutNull();

    std::string inputStr = std::string(ptr, objectLength);
    boost::algorithm::to_upper(inputStr);

    return getTempStringValue(inputStr.c_str(),objectLength);
}

/** implement the 2-argument SQL REPEAT function */
template<> inline NValue NValue::call<FUNC_REPEAT>(const std::vector<NValue>& arguments) {
    assert(arguments.size() == 2);
    const NValue& strValue = arguments[0];
    if (strValue.isNull()) {
        return strValue;
    }
    if (strValue.getValueType() != VALUE_TYPE_VARCHAR) {
        throwCastSQLException (strValue.getValueType(), VALUE_TYPE_VARCHAR);
    }

    const NValue& countArg = arguments[1];
    if (countArg.isNull()) {
        return getNullStringValue();
    }
    int32_t count = static_cast<int32_t>(countArg.castAsBigIntAndGetValue());
    if (count < 0) {
        char msg[1024];
        snprintf(msg, 1024, "data exception: substring error");
        throw SQLException(SQLException::data_exception_string_data_length_mismatch,
                msg);
    }
    if (count == 0) {
        return getTempStringValue("", 0);
    }

    const int32_t valueUTF8Length = strValue.getObjectLength_withoutNull();
    char *repeatChars = reinterpret_cast<char*>(strValue.getObjectValue_withoutNull());

    std::string repeatStr;
    while (count-- > 0)
        repeatStr.append(repeatChars,valueUTF8Length);

    return getTempStringValue(repeatStr.c_str(),repeatStr.length());
}

/** implement the 2-argument SQL FUNC_POSITION_CHAR function */
template<> inline NValue NValue::call<FUNC_POSITION_CHAR>(const std::vector<NValue>& arguments) {
    assert(arguments.size() == 2);
    const NValue& target = arguments[0];
    if (target.isNull()) {
        return getNullValue();
    }
    if (target.getValueType() != VALUE_TYPE_VARCHAR) {
        throwCastSQLException (target.getValueType(), VALUE_TYPE_VARCHAR);
    }
    int32_t lenTarget = target.getObjectLength_withoutNull();

    const NValue& pool = arguments[1];
    if (pool.isNull()) {
        return getNullValue();
    }
    int32_t lenPool = pool.getObjectLength_withoutNull();
    char *targetChars = reinterpret_cast<char*>(target.getObjectValue_withoutNull());
    char *poolChars = reinterpret_cast<char*>(pool.getObjectValue_withoutNull());

    std::string poolStr(poolChars, lenPool);
    std::string targetStr(targetChars, lenTarget);

    size_t position = poolStr.find(targetStr);
    if (position == std::string::npos)
        position = 0;
    else {
        position = getCharLength(poolStr.substr(0,position).c_str(),position) + 1;
    }
    return getIntegerValue(static_cast<int32_t>(position));
}

/** implement the 2-argument SQL LEFT function */
template<> inline NValue NValue::call<FUNC_LEFT>(const std::vector<NValue>& arguments) {
    assert(arguments.size() == 2);
    const NValue& strValue = arguments[0];
    if (strValue.isNull()) {
        return strValue;
    }
    if (strValue.getValueType() != VALUE_TYPE_VARCHAR) {
        throwCastSQLException (strValue.getValueType(), VALUE_TYPE_VARCHAR);
    }

    const NValue& startArg = arguments[1];
    if (startArg.isNull()) {
        return getNullStringValue();
    }
    int32_t count = static_cast<int32_t>(startArg.castAsBigIntAndGetValue());
    if (count < 0) {
        char msg[1024];
        snprintf(msg, 1024, "data exception: substring error");
        throw SQLException(SQLException::data_exception_string_data_length_mismatch,
            msg);
    }
    if (count == 0) {
        return getTempStringValue("", 0);
    }

    const int32_t valueUTF8Length = strValue.getObjectLength_withoutNull();
    char *valueChars = reinterpret_cast<char*>(strValue.getObjectValue_withoutNull());

    return getTempStringValue(valueChars,(int32_t)(getIthCharPosition(valueChars,valueUTF8Length,count+1) - valueChars));
}

/** implement the 2-argument SQL RIGHT function */
template<> inline NValue NValue::call<FUNC_RIGHT>(const std::vector<NValue>& arguments) {
    assert(arguments.size() == 2);
    const NValue& strValue = arguments[0];
    if (strValue.isNull()) {
        return strValue;
    }
    if (strValue.getValueType() != VALUE_TYPE_VARCHAR) {
        throwCastSQLException (strValue.getValueType(), VALUE_TYPE_VARCHAR);
    }

    const NValue& startArg = arguments[1];
    if (startArg.isNull()) {
        return getNullStringValue();
    }

    int32_t count = static_cast<int32_t>(startArg.castAsBigIntAndGetValue());
    if (count < 0) {
        char msg[1024];
        snprintf(msg, 1024, "data exception: substring error");
        throw SQLException(SQLException::data_exception_string_data_length_mismatch,
            msg);
    }
    if (count == 0) {
        return getTempStringValue("", 0);
    }

    const int32_t valueUTF8Length = strValue.getObjectLength_withoutNull();
    char *valueChars = reinterpret_cast<char*>(strValue.getObjectValue_withoutNull());
    const char *valueEnd = valueChars+valueUTF8Length;
    int32_t charLen = getCharLength(valueChars,valueUTF8Length);
    if (count >= charLen)
        return getTempStringValue(valueChars,(int32_t)(valueEnd - valueChars));

    const char* newStartChar = getIthCharPosition(valueChars,valueUTF8Length,charLen-count+1);
    return getTempStringValue(newStartChar,(int32_t)(valueEnd - newStartChar));
}

/** implement the 2-argument SQL CONCAT function */
template<> inline NValue NValue::call<FUNC_CONCAT>(const std::vector<NValue>& arguments) {
    assert(arguments.size() == 2);
    const NValue& left = arguments[0];
    if (left.isNull()) {
        return getNullStringValue();
    }
    if (left.getValueType() != VALUE_TYPE_VARCHAR) {
        throwCastSQLException (left.getValueType(), VALUE_TYPE_VARCHAR);
    }
    int32_t lenLeft = left.getObjectLength_withoutNull();

    const NValue& right = arguments[1];
    if (right.isNull()) {
        return getNullStringValue();
    }
    int32_t lenRight = right.getObjectLength_withoutNull();
    char *leftChars = reinterpret_cast<char*>(left.getObjectValue_withoutNull());
    char *rightChars = reinterpret_cast<char*>(right.getObjectValue_withoutNull());

    std::string leftStr(leftChars, lenLeft);
    leftStr.append(rightChars, lenRight);

    return getTempStringValue(leftStr.c_str(),lenLeft+lenRight);
}

/** implement the 2-argument SQL SUBSTRING function */
template<> inline NValue NValue::call<FUNC_VOLT_SUBSTRING_CHAR_FROM>(const std::vector<NValue>& arguments) {
    assert(arguments.size() == 2);
    const NValue& strValue = arguments[0];
    if (strValue.isNull()) {
        return strValue;
    }
    if (strValue.getValueType() != VALUE_TYPE_VARCHAR) {
        throwCastSQLException (strValue.getValueType(), VALUE_TYPE_VARCHAR);
    }

    const NValue& startArg = arguments[1];
    if (startArg.isNull()) {
        return getNullStringValue();
    }

    const int32_t valueUTF8Length = strValue.getObjectLength_withoutNull();
    char *valueChars = reinterpret_cast<char*>(strValue.getObjectValue_withoutNull());
    const char *valueEnd = valueChars+valueUTF8Length;

    int64_t start = std::max(startArg.castAsBigIntAndGetValue(), static_cast<int64_t>(1L));

    UTF8Iterator iter(valueChars, valueEnd);
    const char* startChar = iter.skipCodePoints(start-1);
    return getTempStringValue(startChar, (int32_t)(valueEnd - startChar));
}

/** implement the 3-argument SQL SUBSTRING function */
template<> inline NValue NValue::call<FUNC_SUBSTRING_CHAR>(const std::vector<NValue>& arguments) {
    assert(arguments.size() == 3);
    const NValue& strValue = arguments[0];
    if (strValue.isNull()) {
        return strValue;
    }
    if (strValue.getValueType() != VALUE_TYPE_VARCHAR) {
        throwCastSQLException (strValue.getValueType(), VALUE_TYPE_VARCHAR);
    }

    const NValue& startArg = arguments[1];
    if (startArg.isNull()) {
        return getNullStringValue();
    }
    const NValue& lengthArg = arguments[2];
    if (lengthArg.isNull()) {
        return getNullStringValue();
    }
    const int32_t valueUTF8Length = strValue.getObjectLength_withoutNull();
    const char *valueChars = reinterpret_cast<char*>(strValue.getObjectValue_withoutNull());
    const char *valueEnd = valueChars+valueUTF8Length;
    int64_t start = std::max(startArg.castAsBigIntAndGetValue(), static_cast<int64_t>(1L));
    int64_t length = lengthArg.castAsBigIntAndGetValue();
    if (length < 0) {
        char message[128];
        snprintf(message, 128, "data exception -- substring error, negative length argument %ld", (long)length);
        throw SQLException( SQLException::data_exception_numeric_value_out_of_range, message);
    }
    UTF8Iterator iter(valueChars, valueEnd);
    const char* startChar = iter.skipCodePoints(start-1);
    const char* endChar = iter.skipCodePoints(length);
    return getTempStringValue(startChar, endChar - startChar);
}

}

#endif /* STRINGFUNCTIONS_H */<|MERGE_RESOLUTION|>--- conflicted
+++ resolved
@@ -18,11 +18,8 @@
 #ifndef STRINGFUNCTIONS_H
 #define STRINGFUNCTIONS_H
 
-<<<<<<< HEAD
 #include <boost/algorithm/string.hpp>
-=======
 #include "common/NValue.hpp"
->>>>>>> 481e2202
 
 namespace voltdb {
 
