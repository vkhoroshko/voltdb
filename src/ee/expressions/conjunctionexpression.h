--- conflicted
+++ resolved
@@ -87,25 +87,6 @@
                                             const TableTuple *tuple2) const
 {
     NValue leftBool = m_left->eval(tuple1, tuple2);
-<<<<<<< HEAD
-    // False False -> False
-    // False True  -> False
-    // False NULL  -> False
-    if (leftBool.isFalse()) {
-        return leftBool;
-    }
-    NValue rightBool = m_right->eval(tuple1, tuple2);
-    // True  False -> False
-    // True  True  -> True
-    // True  NULL  -> NULL
-    // NULL  False -> False
-    if (leftBool.isTrue() || rightBool.isFalse()) {
-        return rightBool;
-    }
-    // NULL  True  -> NULL
-    // NULL  NULL  -> NULL
-    return NValue::getNullValue(VALUE_TYPE_BOOLEAN);
-=======
     // True  True  -> True
     // True  NULL  -> NULL
     // True  False -> False
@@ -128,7 +109,6 @@
     // False NULL  -> False
     // False False -> False
     return leftBool;
->>>>>>> 0330f3ec
 }
 
 template<> inline NValue
@@ -147,20 +127,12 @@
     // False False -> False
     // False NULL  -> NULL
     // NULL  True  -> True
-<<<<<<< HEAD
-    if (leftBool.isFalse() || rightBool.isTrue()) {
-=======
     if (rightBool.isTrue() || ! leftBool.isNull()) {
->>>>>>> 0330f3ec
         return rightBool;
     }
     // NULL  False -> NULL
     // NULL  NULL  -> NULL
-<<<<<<< HEAD
-    return NValue::getNullValue(VALUE_TYPE_BOOLEAN);
-=======
     return leftBool;
->>>>>>> 0330f3ec
 }
 
 }
