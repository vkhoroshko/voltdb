<?xml version="1.0" ?>
<project default="default" name="VoltDB">

<!-- GENERAL HELPER MACROS -->
<macrodef name="envdefault">
    <attribute name="prop" />
    <attribute name="var" />
    <attribute name="default" />
    <sequential>
        <condition property="@{prop}" value="${env.@{var}}" else="@{default}">
            <isset property="env.@{var}" />
        </condition>
    </sequential>
</macrodef>

<macrodef name="invoke-javac">
    <attribute name="srcdir"/>
    <attribute name="destdir" default="${build.prod.dir}"/>
    <attribute name="excludes" default=""/>
    <attribute name="includes" default=""/>
    <sequential>
        <javac
            target="1.7"
            source="1.7"
            srcdir="@{srcdir}"
            destdir="@{destdir}"
            excludes="@{excludes}"
            includes="@{includes}"
            encoding='UTF-8'
            debug='true'
            includeAntRuntime='false'>
            <classpath refid="project.classpath" />
        </javac>
    </sequential>
</macrodef>

<!-- PATHS AND PROPERTIES -->

<tstamp/>

<!-- make environment var foo available as env.foo -->
<property environment="env"/>

<!-- allow env.VOLTBUILD to override "build" property -->
<envdefault prop="build" var="VOLTBUILD" default="release" />

<!-- allow env.VOLTPRO to override "voltpro" property -->
<condition property="voltpro" value="${env.VOLTPRO}">
    <isset property="env.VOLTPRO"/>
</condition>

<!-- stub the voltpro classpath and src.dir fileset so a fileset with this id always exists -->
<fileset id="voltpro.classpath" file="." excludes="**"/>
<fileset id="voltpro.src.dir" file="." excludes="**"/>

<!-- import the pro build.xml if it exists and is requested -->
<import file="${voltpro}/build.xml" optional="true"/>

<property name='base.dir'                   location='.' />
<property name='build.dir'                   location='obj/${build}' />
<property name='build.prod.dir'              location='${build.dir}/prod' />
<property name='build.test.dir'              location='${build.dir}/test' />
<property name='build.admin.dir'             location='${build.dir}/admin' />
<property name='raw.dist.dir'                location='${build.dir}' />
<property name='dist.dir'                    location='${build.dir}/dist' />
<property name='dist.examples.dir'           location='${dist.dir}/examples' />
<property name='doc.dir'                     location='doc' />
<property name='src.gpl.dir'                 location='src/frontend' />
<property name='src.hsqldb.dir'              location='src/hsqldb19b3' />
<property name='src.test.dir'                location='tests/frontend' />
<property name='src.hsqldb.test.dir'         location='tests/hsqldb' />
<property name='src.ee.test.dir'             location='tests/ee' />
<property name='src.studio.dir'              location='src/frontend/org/voltdb/studio' />
<property name='build.testoutput.dir'        location='${build.dir}/testoutput' />
<property name='build.testobjects.dir'       location='${build.dir}/testobjects' />
<property name='lib.dir'                     location='lib' />
<property name='vendor.lib.dir'              location='third_party/java/jars' />
<property name='vendor.src.dir'              location='third_party/java/src'  />
<property name='vendor.cpp.dir'              location='third_party/cpp' />
<property name='src.ee.parent.dir'           location='src/ee' />
<property name='src.ee.dir'                  location='src/ee' />
<property name='src.catalog.dir'             location='src/catgen' />
<property name='depcache'                    value='.depcache' />
<property name='project.parsergen.dir'       location='${src.gpl.dir}/org/voltdb/compiler/projectfile' />
<property name='project.parsergen.pkg'       value='org.voltdb.compiler.projectfile' />
<property name='project.parsergen.xsd'       value='org/voltdb/compiler/ProjectFileSchema.xsd' />
<property name='deployment.parsergen.dir'    location='${src.gpl.dir}/org/voltdb/compiler/deploymentfile' />
<property name='deployment.parsergen.pkg'    value='org.voltdb.compiler.deploymentfile' />
<property name='deployment.parsergen.xsd'    value='org/voltdb/compiler/DeploymentFileSchema.xsd' />
<property name='debian.package.dir'          value='obj/debian' />
<property name='rpm.package.dir'             value='obj/rpms' />

<!-- os.mac is set when build is running on Mac OSX -->
<condition property="os.mac">
    <os family="mac"/>
</condition>



<!-- emma build instrumentation location -->
<property name='build.instr.dir'             location='${build.dir}/instr' />

<!-- Default heap size for Volt server (MB)  -->
<condition property="volt.server.memory" value="2048">
    <not><isset property="volt.server.memory"/></not>
</condition>

<!-- Default heap size for Volt clients+loaders (MB)  -->
<condition property="volt.client.memory" value="2048">
    <not><isset property="volt.client.memory"/></not>
</condition>

<!-- Overridden in the Hudson test script. -->
<property name='junit.haltonfailure'    value='false' />
<property name="j2se_api" value="http://download.oracle.com/javase/6/docs/api/"/>

<path id='project.classpath'>
    <pathelement location='${build.instr.dir}' />
    <pathelement location='${build.prod.dir}' />
    <pathelement location='${build.test.dir}' />
    <fileset dir='${lib.dir}'>
        <include name='*.jar' />
    </fileset>
    <fileset dir='${vendor.lib.dir}'>
        <include name='*.jar' />
        <exclude name='ant.jar' />
    </fileset>
    <pathelement path="${java.class.path}"/>
    <fileset refid="voltpro.classpath"/>
</path>

<patternset id='junit.regression.h1.path'>
    <!-- Standard junit fileset -->
    <include name='org/voltdb/regressionsuites/TestA*.class' />
    <include name='org/voltdb/regressionsuites/TestB*.class' />
    <include name='org/voltdb/regressionsuites/TestC*.class' />
    <include name='org/voltdb/regressionsuites/TestD*.class' />
    <include name='org/voltdb/regressionsuites/TestE*.class' />
    <include name='org/voltdb/regressionsuites/TestF*.class' />
    <include name='org/voltdb/regressionsuites/TestG*.class' />
    <include name='org/voltdb/regressionsuites/TestH*.class' />
    <include name='org/voltdb/regressionsuites/TestI*.class' />
    <include name='org/voltdb/regressionsuites/TestJ*.class' />
    <include name='org/voltdb/regressionsuites/TestK*.class' />
    <include name='org/voltdb/regressionsuites/TestL*.class' />
    <include name='org/voltdb/regressionsuites/TestM*.class' />
    <include name='org/voltdb/regressionsuites/TestN*.class' />
    <include name='org/voltdb/regressionsuites/TestO*.class' />
    <include name='org/voltdb/regressionsuites/TestP*.class' />
    <!-- Exclude tests -->
    <exclude name="**/*$*.class"/>
    <exclude name="**/TestIV2BlacklistSaveRestoreSysprocSuite.class" />
    <exclude name="**/TestMaliciousClientSuite.class" /> <!-- fails legacy -->
</patternset>

<patternset id='junit.regression.h2.path'>
    <!-- Standard junit fileset -->
    <include name='org/voltdb/regressionsuites/TestQ*.class' />
    <include name='org/voltdb/regressionsuites/TestR*.class' />
    <include name='org/voltdb/regressionsuites/TestS*.class' />
    <include name='org/voltdb/regressionsuites/TestT*.class' />
    <include name='org/voltdb/regressionsuites/TestU*.class' />
    <include name='org/voltdb/regressionsuites/TestV*.class' />
    <include name='org/voltdb/regressionsuites/TestW*.class' />
    <include name='org/voltdb/regressionsuites/TestX*.class' />
    <include name='org/voltdb/regressionsuites/TestY*.class' />
    <include name='org/voltdb/regressionsuites/TestZ*.class' />
    <!-- Exclude tests -->
    <exclude name="**/*$*.class"/>
</patternset>

<patternset id='junit.other.path'>
    <!-- Standard junit fileset -->
    <include name='org/hsqldb_voltpatches/**/Test*.class'/>
    <include name='org/voltcore/**/Test*.class' />
    <include name='org/voltdb/**/Test*.class'/>

    <!-- Exclude nested classes -->
    <exclude name="**/*$*.class"/>
    <exclude name="org/voltdb/regressionsuites/*.class"/>
    <exclude name="org/voltdb/quarantine/**/*.class"/>
    <exclude name="**/TestExportBase.class"/>
    <!-- Excluded pro tests -->
    <exclude name="**/TestCommandLogServer.class" />
    <exclude name="**/TestCommandLog.class"/>
    <exclude name="**/TestPauselessRejoinFuzz.class" /> <!-- fails legacy -->
    <!-- Exclude community tests -->
    <!-- Recorded as ENG-4423 -->
    <exclude name="**/TestRejoinFuzz.class" />
    <exclude name="**/TestRejoinFuzz2.class" />
</patternset>

<!-- Workload Tracer Properties -->
<condition property="workload.trace.class" value="">
    <not><isset property="workload.trace.class"/></not>
</condition>
<condition property="workload.trace.path" value="">
    <not><isset property="workload.trace.path"/></not>
</condition>
<condition property="workload.trace.ignore" value="">
    <not><isset property="workload.trace.ignore"/></not>
</condition>

<!--
***************************************
PRIMARY ENTRY POINTS
***************************************
-->

<target name="default"
    depends="compile, ee, voltdb.jar, voltdbclient.jar"
    description="Compile Java classes and C++ JNI library."
/>
<target name="check"
    depends="licensecheck, compile, voltdbipc"
    description="Run Java and C++ JNI testcases." >
    <condition property="timeoutLength" value="${timeoutLength}" else='1800000'>
        <isset property="timeoutLength"/>
    </condition>

    <exec executable="/usr/bin/ant" failonerror="true" timeout="9000000">
        <arg value="eecheck" />
        <arg value="junit" />
        <arg value="distcheck" />
        <arg value="pythonfser" />
        <arg value="-Dbuild=${build}" />
        <arg value="-DtimeoutLength=${timeoutLength}" />
        <arg value="-DVOLT_REGRESSIONS=${VOLT_REGRESSIONS}" />
        <arg value="-DVOLT_ENABLEIV2=${VOLT_ENABLEIV2}" />
    </exec>
</target>
<target name="check_noclustering"
    depends="licensecheck, compile, voltdbipc"
    description="Run Java and C++ JNI testcases that apply to a single node." >
    <condition property="timeoutLength" value="${timeoutLength}" else='1800000'>
        <isset property="timeoutLength"/>
    </condition>

    <exec executable="/usr/bin/ant" failonerror="true" timeout="9000000">
        <arg value="eecheck" />
        <arg value="junit_noclustering" />
        <arg value="distcheck" />
        <arg value="pythonfser" />
        <arg value="-Dbuild=${build}" />
        <arg value="-DtimeoutLength=${timeoutLength}" />
        <arg value="-DVOLT_REGRESSIONS=localhsql" />
        <arg value="-DVOLT_ENABLEIV2=${VOLT_ENABLEIV2}" />
    </exec>
</target>
<target name="check_quick"
    depends="compile, voltdbipc"
    description="Run a subset of Java testcases and test fragments." >
    <condition property="timeoutLength" value="${timeoutLength}" else='480000'>
        <isset property="timeoutLength"/>
    </condition>

    <exec executable="/usr/bin/ant" failonerror="true" timeout="1800000">
        <arg value="licensecheck" />
        <arg value="junit_quick" />
        <arg value="distcheck" />
        <arg value="-Dbuild=${build}" />
        <arg value="-DtimeoutLength=${timeoutLength}" />
        <arg value="-DVOLT_REGRESSIONS=${VOLT_REGRESSIONS}" />
        <arg value="-DVOLT_ENABLEIV2=${VOLT_ENABLEIV2}" />
    </exec>
</target>

<target name="check_sql"
    depends="licensecheck, compile, voltdbipc"
    description="Run Java and C++ JNI testcases stressing sql functionality over process architecture." >
    <condition property="timeoutLength" value="${timeoutLength}" else='1800000'>
        <isset property="timeoutLength"/>
    </condition>

    <exec executable="/usr/bin/ant" failonerror="true" timeout="9000000">
        <arg value="eecheck" />
        <arg value="junit_sql" />
        <arg value="distcheck" />
        <arg value="pythonfser" />
        <arg value="-Dbuild=${build}" />
        <arg value="-DtimeoutLength=${timeoutLength}" />
        <arg value="-DVOLT_REGRESSIONS=${VOLT_REGRESSIONS}" />
        <arg value="-DVOLT_ENABLEIV2=${VOLT_ENABLEIV2}" />
    </exec>
</target>

<target name="quarantine"
    depends="compile, ee"
    description="Run quarantined tests." >
    <condition property="timeoutLength" value="${timeoutLength}" else='480000'>
        <isset property="timeoutLength"/>
    </condition>

    <exec executable="/usr/bin/ant" failonerror="true" timeout="1800000">
        <arg value="junit_quarantine" />
        <arg value="-Dbuild=${build}" />
        <arg value="-DtimeoutLength=${timeoutLength}" />
        <arg value="-DVOLT_REGRESSIONS=${VOLT_REGRESSIONS}" />
        <arg value="-DVOLT_ENABLEIV2=${VOLT_ENABLEIV2}" />
    </exec>
</target>

<target name="killstragglers"
        description="Run the killstragglers script">
    <exec executable="tools/killstragglers.sh"
          failonerror="true" timeout="1800000">
    </exec>
</target>

<target name="all"
    depends="compile, ee, junit, eecheck, javadoc, jars, bindoc"
    description="Do all tasks."
/>
<target name="jars"
    depends="voltdb.jar, voltdbfat.jar, voltdbclient.jar"
    description="Create production JAR files."
/>
<target name="dist"
    depends="dist_client, dist_internal, dist_tools"
    description="Create VoltDB release packages with examples and documentation."
/>

<target name="bindoc" depends="buildinfo"
        description="Generate README for certain bin programs.">
    <exec executable="/bin/sh">
        <arg value="-c" />
        <arg value="${base.dir}/bin/voltadmin help &gt; ${base.dir}/README.voltadmin" />
    </exec>
</target>

<target name="dist_tools" depends="buildinfo, bindoc"
        description="Create VoltDB tools release package.">

    <!-- add tools and support files -->
    <dist_tools_macro distlabel="-tools" />

    <!-- add README.voltadmin -->
    <copy todir="${dist.dir}-tools" file="${base.dir}/README.voltadmin"/>

    <!-- LICENSE isn't handled by dist_tools_macro -->
    <copy todir="${dist.dir}-tools" file="${dist.dir}/LICENSE"/>

    <!-- tools/volt is unwanted for now in the tools distribution -->
    <delete dir="${dist.dir}-tools/tools" failonerror="false" />

    <!-- copy recursively to the tarball staging directory -->
    <copy todir="${raw.dist.dir}/voltdb-tools-${dist.version}">
        <fileset dir="${dist.dir}-tools" defaultexcludes="yes">
            <include name="**" />
        </fileset>
    </copy>

    <!-- make bin and tools contents executable -->
    <chmod perm="ugo+rx">
        <fileset dir="${raw.dist.dir}/voltdb-tools-${dist.version}">
            <include name="bin/*"/>
            <include name="tools/*"/>
        </fileset>
    </chmod>

    <!-- create the tools distribution tarball -->
    <exec executable="tar" failonerror="true">
        <arg value="-cz"/>
        <arg value="-C"/>
        <arg value="${raw.dist.dir}"/>
        <arg value="-f"/>
        <arg value="${raw.dist.dir}/voltdb-tools-${dist.version}.tar.gz"/>
        <arg value="voltdb-tools-${dist.version}"/>
    </exec>

    <!-- remove the tarball staging directory -->
    <exec dir='.' executable='/bin/sh'>
        <arg line="-c 'rm -rfv ${raw.dist.dir}/voltdb-tools-${dist.version}'"/>
    </exec>

</target>

<!--
***************************************
DISTRIBUTION
***************************************
-->

<target name="javadoc">
    <!-- populate selected server/compiler javadoc documentation -->
    <javadoc
        destdir="doc/javadoc/procedure-api"
        Public="true"
        version="true"
        use="true"
        nodeprecated="true"
        Overview='${src.gpl.dir}/overview-public.html'
        Windowtitle='VoltDB Server APIs'>
        <link href="${j2se_api}"/>
        <classpath refid='project.classpath' />
        <fileset dir="." defaultexcludes="yes">
            <include name="src/frontend/org/voltdb/VoltTable.java" />
            <include name="src/frontend/org/voltdb/VoltTableRow.java" />
            <include name="src/frontend/org/voltdb/VoltProcedure.java" />
            <include name="src/frontend/org/voltdb/SQLStmt.java" />
            <include name="src/frontend/org/voltdb/VoltType.java" />
            <include name="src/frontend/org/voltdb/ProcInfo.java" />
            <include name="src/frontend/org/voltdb/types/TimestampType.java" />
        </fileset>
    </javadoc>

    <!-- populate selected client javadoc documentation -->
    <javadoc
        destdir="doc/javadoc/java-client-api"
        access="protected"
        version="true"
        use="true"
        nodeprecated="true"
        Overview='${src.gpl.dir}/overview-public.html'
        Windowtitle='VoltDB Client APIs'>
        <link href="${j2se_api}"/>
        <classpath refid='project.classpath' />
        <fileset dir="." defaultexcludes="yes">
            <include name="src/frontend/org/voltdb/VoltTable.java" />
            <include name="src/frontend/org/voltdb/VoltTableRow.java" />
            <include name="src/frontend/org/voltdb/VoltClient.java" />
            <include name="src/frontend/org/voltdb/VoltType.java" />
            <include name="src/frontend/org/voltdb/client/Client.java" />
            <include name="src/frontend/org/voltdb/client/NoConnectionsException.java" />
            <include name="src/frontend/org/voltdb/client/ProcedureCallback.java" />
            <include name="src/frontend/org/voltdb/client/ClientConfig.java" />
            <include name="src/frontend/org/voltdb/client/ClientFactory.java" />
            <include name="src/frontend/org/voltdb/client/SyncCallback.java" />
            <include name="src/frontend/org/voltdb/client/NullCallback.java" />
            <include name="src/frontend/org/voltdb/client/ProcCallException.java" />
            <include name="src/frontend/org/voltdb/client/ClientStatusListener.java" />
            <include name="src/frontend/org/voltdb/client/ClientStatusListenerExt.java" />
            <include name="src/frontend/org/voltdb/client/ClientResponse.java" />
            <include name="src/frontend/org/voltdb/client/ClientStats.java" />
            <include name="src/frontend/org/voltdb/client/ClientStatsContext.java" />
            <include name="src/frontend/org/voltdb/types/TimestampType.java" />
        </fileset>
    </javadoc>
</target>

<!-- dist_internal_core populates the core distribution components needed by all
     distributions except tools. -->
<target name="dist_internal_core" depends="compile, ee, javadoc, voltdb.jar, voltdbclient.jar, bindoc">
    <!-- prepare release directory for new content -->
    <delete includeemptydirs="true" failonerror='false'>
        <fileset dir="${dist.dir}" includes="**/*" />
    </delete>
    <mkdir dir="${dist.dir}" />

    <!-- populate the docs and other core files -->
    <copy todir="${dist.dir}/">
        <fileset dir="." defaultexcludes="yes">
            <include name="README"/>
            <include name="README.thirdparty"/>
            <include name="LICENSE"/>
            <include name="doc/**"/>
            <include name="lib/*"/>
            <include name="voltdb/**"/>
            <exclude name=".gitignore"/>
            <exclude name="lib/python" />
            <exclude name="doc/tutorials/**" />
        </fileset>
    </copy>

    <!-- create, and leave empty extension directory for user supplied jars -->
    <mkdir dir="${dist.dir}/lib/extension"/>

    <!-- populate java client and native libraries -->
    <copy todir="${dist.dir}/voltdb" flatten="true" >
        <fileset dir="voltdb" defaultexcludes="yes">
            <include name="voltdbclient-${dist.version}.jar" />
            <include name="voltdbclient-${dist.version}-javadoc.jar" />
        </fileset>
    </copy>
    <copy todir="${dist.dir}/voltdb" flatten="true" >
        <fileset dir="${build.dir}" defaultexcludes="yes">
            <include name="nativelibs/libvoltdb*" />
        </fileset>
    </copy>
    <copy todir="${dist.dir}/voltdb" flatten="true" >
        <fileset dir="." defaultexcludes="yes">
            <include name="third_party/cpp/jnilib/libjzmq*" />
        </fileset>
    </copy>

    <!-- add the Project and Deployment file schemas to the dist -->
    <copy todir="${dist.dir}/tools" file="src/frontend/org/voltdb/compiler/ProjectFileSchema.xsd"/>
    <copy todir="${dist.dir}/tools" file="src/frontend/org/voltdb/compiler/DeploymentFileSchema.xsd"/>

    <!-- OS-specific preparation of libvoltdb* -->
    <antcall target="dist_libvoltdb" />

    <!-- copy license to voltdb dir -->
    <copy todir="${dist.dir}/voltdb" file="LICENSE"/>

</target>

<!-- internal target for building a full distribution. dist_internal_core
     populates the core components used by the client distribution. -->
<target name="dist_internal" depends="dist_internal_core">

    <!-- populate the stuff not handled by dist_internal_core -->
    <copy todir="${dist.dir}/">
        <fileset dir="." defaultexcludes="yes">
            <include name="Click Here to Start.html"/>
            <include name="bin/**"/>
            <include name="doc/tutorials/**" />
            <include name="examples/**"/>
            <include name="lib/python/**"/>
            <exclude name="**/*.pyc" />
        </fileset>
    </copy>

    <!-- populate the voltdb java libraries -->
    <copy todir="${dist.dir}/voltdb" flatten="true" >
        <fileset dir="voltdb" defaultexcludes="yes">
            <include name="voltdb-${dist.version}.jar" />
            <include name="voltdb-${dist.version}-javadoc.jar" />
        </fileset>
    </copy>

    <!-- add tools and support files -->
    <dist_tools_macro distlabel="" />

    <antcall target="copy_pro_bin"/>

    <!-- copy studio.web -->
    <mkdir dir="${dist.dir}/tools/studio.web" />
    <copy todir="${dist.dir}/tools/studio.web">
        <fileset dir="${src.gpl.dir}/org/voltdb/studio" defaultexcludes="yes">
            <include name="**"/>
        </fileset>
    </copy>

    <!-- make shell scripts executable -->
    <chmod perm="ugo+rx">
        <fileset dir="${dist.dir}" defaultexcludes="yes">
            <include name="bin/*"/>
            <include name="tools/volt"/>
            <include name="examples/**/run.sh"/>
            <include name="doc/tutorials/**/run.sh"/>
        </fileset>
    </chmod>

    <!-- create an archive for distribution -->
    <exec executable="mv" failonerror="true">
        <arg value="${raw.dist.dir}/dist"/>
        <arg value="${raw.dist.dir}/voltdb-${dist.version}"/>
    </exec>
    <exec executable="tar" failonerror="true">
        <arg value="-cz"/>
        <arg value="-C"/>
        <arg value="${raw.dist.dir}"/>
        <arg value="-f"/>
        <arg value="${raw.dist.dir}/voltdb-${dist.version}.tar.gz"/>
        <arg value="voltdb-${dist.version}"/>
    </exec>
    <!-- move it back to dist directory for downstream dependencies -->
    <exec executable="mv" failonerror="true">
        <arg value="${raw.dist.dir}/voltdb-${dist.version}"/>
        <arg value="${raw.dist.dir}/dist"/>
    </exec>

    <!-- package up studio web trivially -->
    <zip destfile="${raw.dist.dir}/voltdb-studio.web-${dist.version}.zip">
        <fileset dir="${src.studio.dir}" defaultexcludes="yes">
            <include name="**/*" />
        </fileset>
    </zip>
</target>

<target name="dist_client" depends="dist_internal_core"
        description="Java client package target">
    <!-- prepare release directory for new content -->
    <delete includeemptydirs="true" failonerror='false'>
        <fileset dir="${dist.dir}-client-java" includes="**/*" />
    </delete>
    <mkdir dir="${dist.dir}-client-java" />

    <!-- populate the dist-client-java dir from the superset dist -->
    <copy todir="${dist.dir}-client-java/">
        <fileset dir="${dist.dir}/" defaultexcludes="yes">
            <include name="**/*"/>
            <exclude name=".gitignore"/>
            <include name="bin/sqlcmd"/>
            <exclude name="voltdb/libvoltdb*"/>
            <exclude name="voltdb/voltdb-*.jar"/>
            <exclude name="voltdb/libjzmq*"/>
        </fileset>
    </copy>

    <!-- make shell scripts executable -->
    <chmod perm="ugo+rx">
        <fileset dir="${dist.dir}-client-java/" defaultexcludes="yes">
            <include name="doc/tutorials/auction/run.sh"/>
            <include name="doc/tutorials/helloworld/run.sh"/>
            <include name="examples/voltcache/run.sh"/>
            <include name="examples/voltkv/run.sh"/>
            <include name="examples/voter/run.sh"/>
            <include name="bin/sqlcmd"/>
        </fileset>
    </chmod>

    <!-- create an archive for distribution -->
    <exec executable="mv" failonerror="true">
        <arg value="${raw.dist.dir}/dist-client-java"/>
        <arg value="${raw.dist.dir}/voltdb-client-java-${dist.version}"/>
    </exec>
    <exec executable="tar" failonerror="true">
        <arg value="-cz"/>
        <arg value="-C"/>
        <arg value="${raw.dist.dir}"/>
        <arg value="-f"/>
        <arg value="${raw.dist.dir}/voltdb-client-java-${dist.version}.tar.gz"/>
        <arg value="voltdb-client-java-${dist.version}"/>
    </exec>
    <!-- move it back to dist directory for downstream dependencies -->
    <exec executable="mv" failonerror="true">
        <arg value="${raw.dist.dir}/voltdb-client-java-${dist.version}"/>
        <arg value="${raw.dist.dir}/dist-client-java"/>
    </exec>
</target>

<!-- Prepare libvoltdb* for distribution. -->
<target name="dist_libvoltdb" depends="dist_libvoltdb_linux, dist_libvoltdb_mac" />

<!-- Linux prepare libvoltdb* for distribution. -->
<target name="dist_libvoltdb_linux" unless="os.mac">

    <!-- save the symbols from the shared library -->
    <exec dir='${dist.dir}/voltdb' executable='/bin/sh'>
        <arg line="-c '/usr/bin/objcopy --only-keep-debug libvoltdb-${dist.version}.so ${build.dir}/voltdb-${dist.version}.sym'" />
    </exec>

    <!-- strip the voltbin shared library (~40x size reduction) -->
    <exec dir='${dist.dir}/voltdb' executable='/bin/sh'>
        <arg line="-c '/usr/bin/strip --strip-debug --strip-unneeded libvoltdb*'"/>
    </exec>

    <!-- embed the path to the symbol file into the ELF binary -->
    <exec dir='${dist.dir}/voltdb' executable='/bin/sh'>
        <arg line="-c '/usr/bin/objcopy --add-gnu-debuglink=voltdb-${dist.version}.sym libvoltdb-${dist.version}.so'" />
    </exec>

</target>

<!-- Mac prepare libvoltdb* for distribution. -->
<target name="dist_libvoltdb_mac" if="os.mac">
    <!-- objcopy is unavailable by default on Mac -->

    <!-- Just use strip -S since strip-unneeded option is unavailable. -->
    <exec dir='${dist.dir}/voltdb' executable='/bin/sh'>
        <arg line="-c '/usr/bin/strip -S libvoltdb*'"/>
    </exec>
</target>

<macrodef name="dist_tools_macro"
        description="Copy tools and supporting files to a distribution staging directory">
    <attribute name="distlabel"/>
    <sequential>
        <mkdir dir="${dist.dir}@{distlabel}/bin" />
        <mkdir dir="${dist.dir}@{distlabel}/lib" />
        <mkdir dir="${dist.dir}@{distlabel}/tools" />
        <mkdir dir="${raw.dist.dir}/voltdb-@{distlabel}-${dist.version}" />
        <copy todir="${dist.dir}@{distlabel}">
            <fileset dir="${base.dir}">
                <include name="version.txt" />
            </fileset>
        </copy>
        <copy todir="${dist.dir}@{distlabel}/bin">
            <fileset dir="${base.dir}/bin">
                <include name="voltadmin" />
            </fileset>
        </copy>
        <copy todir="${dist.dir}@{distlabel}/lib">
            <fileset dir="${base.dir}/lib">
                <include name="python/**" />
                <exclude name="**/*.pyc" />
            </fileset>
        </copy>
        <chmod perm="ugo+rx">
            <fileset dir="${dist.dir}@{distlabel}/bin">
                <include name="voltadmin" />
            </fileset>
        </chmod>
        <chmod perm="ugo+rx">
            <fileset dir="${dist.dir}@{distlabel}/tools">
            </fileset>
        </chmod>
    </sequential>
</macrodef>

<!--
***************************************
CLEANING
***************************************
-->

<target name='clean'
  description="Remove all compiled and generated files."
  depends="cleantmp, clean_project_gen, clean_deployment_gen, clean_debian_package, clean_rpm_package, clean_bindoc, clean_other_gen">
  <exec dir='examples/voter' executable='/usr/bin/env'><arg line="bash run.sh clean"/></exec>
  <exec dir='examples/voltcache' executable='/usr/bin/env'><arg line="bash run.sh clean"/></exec>
  <exec dir='examples/voltkv' executable='/usr/bin/env'><arg line="bash run.sh clean"/></exec>
  <exec dir='doc/tutorials/auction' executable='/usr/bin/env'><arg line="bash run.sh clean"/></exec>
  <exec dir='doc/tutorials/helloworld' executable='/usr/bin/env'><arg line="bash run.sh clean"/></exec>  <exec dir='.' executable='/bin/sh'>
    <arg line="-c 'rm -rf obj/*'"/>
  </exec>
  <exec dir='.' executable='/bin/sh'>
    <arg line="-c 'rm -rf voltdb/*.jar'"/>
  </exec>
  <exec dir='.' executable='/bin/sh'>
    <arg line="-c 'rm -rf voltdb/*.so voltdb/*.jnilib'"/>
  </exec>
  <exec dir='.' executable='/bin/sh'>
    <arg line="-c 'rm -rf src/ee/catalog/*'"/>
  </exec>
  <exec dir='.' executable='/bin/sh'>
    <arg line="-c 'rm -rf src/catgen/out/*'"/>
  </exec>
  <exec dir='.' executable='/bin/sh'>
    <arg line="-c 'rm -rf src/frontend/org/voltdb/catalog/*.java'"/>
  </exec>
  <exec dir='.' executable='/bin/sh'>
    <arg line="-c 'rm -rf *.jar'"/>
  </exec>
  <exec dir='.' executable='/bin/sh'>
    <arg line="-c 'rm -rf doc/javadoc/procedure-api/* doc/javadoc/java-client-api/*'"/>
  </exec>
</target>

<target name='cleanugh' description="Remove stack traces and crash dumps dropped by tests">
    <exec dir='.' executable='/bin/sh'>
        <arg line="-c 'rm -f voltdb_crash*.txt'"/>
    </exec>
    <exec dir='.' executable='/bin/sh'>
        <arg line="-c 'rm -f host*-*-*.txt'"/>
    </exec>
</target>

<target name='cleantmp' description="Remove all data files Volt generated in /tmp.">
  <exec dir='.' executable='/bin/sh' failonerror='false'>
    <arg line="-c 'rm -rf /tmp/myApp*.tmp *.vpt *.digest'"/>
  </exec>
</target>

<target name="clean_bindoc" description="Remove generated READMEs.">
    <delete file="${base.dir}/README.voltadmin" failonerror="false" />
</target>

<!--
***************************************
JAR BUILDING
***************************************
-->

<target name="buildinfo">
  <loadfile property='dist.version' srcFile='version.txt'>
      <filterchain><striplinebreaks/></filterchain>
  </loadfile>
  <exec dir="." executable="tools/getgitinfo.py">
      <arg line='${dist.version}' />
  </exec>
</target>

<target name="voltdb.jar" depends="compile, buildinfo">
    <jar destfile="voltdb/voltdb-${dist.version}.jar">
        <fileset dir="${build.prod.dir}" defaultexcludes="yes" >
            <include name="org/voltdb/**"/>
            <include name="org/voltcore/**"/>
            <include name="org/hsqldb_voltpatches/**" />
            <include name="org/apache/**" />
            <include name="vanilla/**" />
            <include name="jsr166y/**"/>
            <include name="org/eclipse/jetty_voltpatches/**" />
            <include name="javax/servlet_voltpatches/**" />
            <include name="au/com/bytecode/opencsv_voltpatches/**" />
            <include name="org/cliffc_voltpatches/**" />
            <include name="groovy_voltpatches/**"/>
            <include name="org/supercsv_voltpatches/tokenizer/*" />
            <include name="org/hsqldb_voltpatches/**" />
            <include name="org/json_voltpatches/**" />
            <include name="org/mindrot/**" />
            <include name="org/spearce_voltpatches/**" />
        </fileset>
        <fileset dir="${build.test.dir}" defaultexcludes="yes" >
            <include name="org/voltdb/ServerThread.class" />
            <include name="org/voltdb/benchmark/*" />
            <include name="org/voltdb/regressionsuites/Local*" />
            <include name="org/voltdb/regressionsuites/MultiConfigSuiteBuilder.class" />
            <include name="org/voltdb/regressionsuites/RegressionSuite.class" />
            <include name="org/voltdb/regressionsuites/VoltServerConfig.class" />
        </fileset>
        <fileset dir="."><include name="buildstring.txt"/></fileset>
        <manifest>
            <section name="Credits">
                <attribute name="Author" value="VoltDB Inc." />
            </section>
            <section name="Shared">
                <attribute
                    name="Title"
                    value="VoltDB compiler, server, and client interface libraries"
                />
                <attribute name="Date" value="${TODAY}" />
            </section>
        </manifest>
    </jar>
    <!--jar destfile="voltdb/voltdb-${dist.version}-javadoc.jar">
        <fileset dir="${doc.dir}/javadoc/procedure-api" defaultexcludes="no" >
            <include name="**"/>
        </fileset>
        <manifest>
            <section name="Credits">
                <attribute name="Author" value="VoltDB Inc." />
            </section>
            <section name="Shared">
                <attribute
                    name="Title"
                    value="VoltDB Database JavaDoc"
                />
                <attribute name="Date" value="${TODAY}" />
            </section>
        </manifest>
    </jar>
    <jar destfile="voltdb/voltdbclient-${dist.version}-javadoc.jar">
        <fileset dir="${doc.dir}/javadoc/java-client-api" defaultexcludes="no" >
            <include name="**"/>
        </fileset>
        <manifest>
            <section name="Credits">
                <attribute name="Author" value="VoltDB Inc." />
            </section>
            <section name="Shared">
                <attribute
                    name="Title"
                    value="VoltDB Client JavaDoc"
                />
                <attribute name="Date" value="${TODAY}" />
            </section>
        </manifest>
    </jar-->

</target>

<target name="voltdbclient.jar" depends="compile, buildinfo">
    <jar destfile="voltdb/voltdbclient-${dist.version}.jar">
        <fileset dir="${build.prod.dir}" defaultexcludes="yes" >
            <include name="org/voltcore/**" />
            <include name="org/voltdb/**" />
            <include name="org/json_voltpatches/**" />
            <include name="org/apache/hadoop_voltpatches/**" />
            <include name="org/apache/cassandra_voltpatches/MurmurHash3.class"/>
            <include name="vanilla/**" />
            <include name="jsr166y/**" />
        </fileset>
        <fileset dir="."><include name="buildstring.txt"/></fileset>
        <manifest>
            <section name="Credits">
                <attribute name="Author" value="VoltDB Inc." />
            </section>
            <section name="Shared">
                <attribute
                    name="Title"
                    value="VoltDB client interface libraries"
                />
                <attribute name="Date" value="${TODAY}" />
            </section>
        </manifest>
    </jar>
</target>

<target name="voltdbthin.jar" depends="compile"
    description="used by testability-explorer">
    <jar destfile="${build.prod.dir}/voltdbthin.jar">
        <fileset dir="${build.prod.dir}" defaultexcludes="yes" >
            <include name="org/voltdb/**" />
        </fileset>
    </jar>
</target>

<target name="voltdbfat.jar" depends="compile, buildinfo">
    <jar destfile="${build.prod.dir}/voltdbfat.jar">
        <fileset dir="${build.prod.dir}" defaultexcludes="yes" >
            <include name="org/voltdb/**" />
            <include name="org/hsqldb_voltpatches/**" />
            <include name="org/eclipse/jetty_voltpatches/**" />
            <include name="org/opencsv_voltpatches/**" />
            <include name="javax/servlet_voltpatches/**" />
            <include name="org/json_voltpatches/**" />
            <include name="org/apache/**" />
            <include name="vanilla/**" />
        </fileset>
        <fileset dir="${build.test.dir}" defaultexcludes="no" >
            <include name="org/voltdb/**" />
        </fileset>
        <fileset dir="${src.gpl.dir}" defaultexcludes="yes" >
            <include name="org/voltdb/**" />
        </fileset>
        <fileset dir="${src.test.dir}" defaultexcludes="yes" >
            <include name="org/voltdb/**" />
        </fileset>
        <fileset dir="."><include name="buildstring.txt"/></fileset>
        <manifest>
            <section name="Credits">
                <attribute name="Author" value="VoltDB Inc." />
            </section>
            <section name="Shared">
                <attribute
                    name="Title"
                    value="VoltDB compiler, server, client and test libraries"
                />
                <attribute name="Date" value="${TODAY}" />
            </section>
        </manifest>
    </jar>
</target>

<!--
***************************************
JAVA COMPILATION
***************************************
-->

<target name="compile" depends="catalog, project_gen, deployment_gen, compile_core, compile_pro"
        description="Compile all Java source and test classes"/>

<target name="compile_core">
    <mkdir dir='${build.prod.dir}' />
    <mkdir dir='${build.test.dir}' />
    <exec
        dir='${src.gpl.dir}/org/voltdb/utils'
        executable='${src.gpl.dir}/org/voltdb/utils/generate_logkeys.py'
        failonerror='true' />
    <depend
        srcdir="${src.hsqldb.dir}:${src.hsqldb.test.dir}:${src.gpl.dir}:${src.test.dir}:${vendor.src.dir}"
        destdir="${build.prod.dir}:${build.test.dir}"
        cache="${depcache}">
        <classpath refid="project.classpath" />
    </depend>

    <!-- copy resources needed for logging messages -->
    <copy todir="${build.prod.dir}">
        <fileset dir="${src.hsqldb.dir}" includes="**/*.properties" />
        <fileset dir="${src.gpl.dir}" includes="**/*.properties"/>
        <fileset dir="${src.gpl.dir}" includes="**/*.xml" />
        <fileset dir="${src.gpl.dir}" includes="**/*template.html" />
    </copy>

    <copy todir='${build.prod.dir}/org/hsqldb_voltpatches/resources'>
        <fileset dir="${src.hsqldb.dir}/org/hsqldb_voltpatches/resources">
            <include name="*"/>
        </fileset>
    </copy>

    <copy todir='${build.prod.dir}/org/voltdb/studio'>
        <fileset dir="${src.gpl.dir}/org/voltdb/studio">
            <include name="**"/>
        </fileset>
    </copy>

    <!-- README files we want to include in the jar -->
    <copy flatten='false' todir='${build.prod.dir}'>
        <fileset dir="${src.gpl.dir}">
           <include name="**/*Readme.txt"/>
        </fileset>
    </copy>

    <!-- pick src//** schemas as package resources -->
    <copy flatten='false' todir="${build.prod.dir}">
        <fileset dir="${src.gpl.dir}">
            <include name="**/*.xsd"/>
        </fileset>
    </copy>

    <!-- the ddl files used by tests and benchmark clients are copied
         relative to the client class and found with class.getResource() -->
    <copy flatten='false' todir='${build.test.dir}'>
        <fileset dir="${src.test.dir}">
            <include name="**/*.sql"/>
        </fileset>
    </copy>

    <!-- Compressed resources for tests -->
    <copy flatten='false' todir='${build.test.dir}'>
        <fileset dir="${src.test.dir}">
            <include name="**/*.tar.gz"/>
        </fileset>
    </copy>

    <!-- copy file containing workloads for voltdbfat.jar -->
    <copy flatten='false' todir='${build.test.dir}'>
        <fileset dir="${src.test.dir}">
            <include name="**/microbench.xml"/>
        </fileset>
    </copy>

    <copy todir='${build.test.dir}/org/hsqldb_voltpatches'>
        <fileset dir="${src.hsqldb.test.dir}/org/hsqldb_voltpatches">
            <include name="*.sql"/>
        </fileset>
    </copy>

    <!-- copy zmq to voltdb dir / would be nice to only copy the right one -->
    <copy todir="voltdb" flatten="true" >
        <fileset dir="." defaultexcludes="yes">
            <include name="third_party/cpp/jnilib/libjzmq*" />
        </fileset>
    </copy>

    <!-- compile the individual source directories -->
    <!-- hsql -->
    <invoke-javac srcdir="${src.hsqldb.dir}"/>
    <!-- voltcore and third-party java (including our zookeeper -->
    <invoke-javac
        srcdir="${src.gpl.dir}:${vendor.src.dir}"
        includes="org/voltcore/**/*.java,org/apache/**/*.java
                  au/**/*.java,org/spearce_voltpatches/**/*.java
                  org/json_voltpatches/**/*.java
                  vanilla/**/*.java
                  org/cliffc_voltpatches/**
                  groovy_voltpatches/**
      org/supercsv_voltpatches/tokenizer/*.java"/>
    <!-- non-voltcore voltdb code -->
    <invoke-javac srcdir="${src.gpl.dir}" excludes="org/voltcore/**/*.java" />

    <!-- compile the individual test directories -->
    <invoke-javac srcdir="${src.hsqldb.test.dir}" destdir='${build.test.dir}'/>
    <invoke-javac srcdir="${src.test.dir}" destdir='${build.test.dir}'
        excludes="org/voltdb/benchmark/tpcc/JDBCClient.java"/>
</target>

<!-- This task only executes if the voltpro.flavor property is set. -->
<target name="compile_pro" if="voltpro.flavor">
  <antcall target="voltpro.compile"/>
</target>

<target name="copy_pro_bin" if="voltpro.flavor">
  <copy todir="${dist.dir}/">
    <fileset dir="${voltpro.basedir}" includes="bin/**"/>
  </copy>
</target>


<!--
***************************************
NATIVE EE STUFF
***************************************
-->

<target name='catalog' description="Generate catalog source code.">
  <exec dir="${src.catalog.dir}" executable='python' failonerror='true'>
    <arg line="catalog.py"/>
  </exec>
  <exec dir="${src.catalog.dir}" executable='python' failonerror='true'>
    <arg line="install.py"/>
  </exec>
</target>

<target name='jnicompile'
    depends='compile, jnicompile_temp, uptodate_jni_h.check'
    description="Build C++ JNI library."
    unless='uptodate_jni_h'>
    <delete file="${src.ee.dir}/org_voltdb_jni_ExecutionEngine.h" />
    <delete file="${src.ee.dir}/org_voltcore_utils_DBBPool.h" />
    <move
        file='${build.dir}/org_voltdb_jni_ExecutionEngine.h'
        todir='${src.ee.dir}'
    />
    <move
        file='${build.dir}/org_voltcore_utils_DBBPool.h'
        todir='${src.ee.dir}'
    />
</target>


<target name='uptodate_jni_h.check' depends='jnicompile_temp'>
    <condition property='uptodate_jni_h'>
        <and>
            <filesmatch
                file1="${src.ee.dir}/org_voltdb_jni_ExecutionEngine.h"
                file2="${build.dir}/org_voltdb_jni_ExecutionEngine.h"
            />
            <filesmatch
                file1="${src.ee.dir}/org_voltcore_utils_DBBPool.h"
                file2="${build.dir}/org_voltcore_utils_DBBPool.h"
            />
        </and>
    </condition>
</target>

<target name='jnicompile_temp'>
    <delete file="${build.dir}/org_voltdb_jni_ExecutionEngine.h"/>
    <delete file="${build.dir}/org_voltcore_utils_DBBPool.h" />
    <javah
        classpathref="project.classpath"
        force="yes"
        verbose="yes"
        class="org.voltdb.jni.ExecutionEngine"
        destdir="${build.dir}"
    />
    <javah
        classpathref="project.classpath"
        force="yes"
        verbose="yes"
        class="org.voltcore.utils.DBBPool"
        destdir="${build.dir}"
    />
</target>

<target name="eecheck" depends="ee"
    description="Run testcases for C++ JNI library.">
    <exec dir='.' executable='python' failonerror='true'>
        <env key="TEST_DIR" value="${build.testobjects.dir}" />
        <env key="EETESTSUITE" value="${eetestsuite}"/>
        <arg line="build.py ${build} test" />
    </exec>
</target>

<target name="eebuild" depends="voltdbipc"
    description="Build but do not run test cases for C++ JNI library.">
    <exec dir='.' executable='python' failonerror='true'>
        <env key="TEST_DIR" value="${build.testobjects.dir}" />
        <env key="EETESTSUITE" value="${eetestsuite}"/>
        <arg line="build.py ${build} build" />
    </exec>
</target>

<target name='voltdbipc' depends="ee"
    description="Build the IPC client.">
    <exec dir='.' executable='python' failonerror='true'>
        <arg line="build.py ${build} voltdbipc" />
    </exec>
</target>

<target name='ee' depends="ee_buildmakefile, catalog, jnicompile, buildinfo"
    description="Build C++ JNI library and copy it to production folder.">
    <exec dir='.' executable='python' failonerror='true'>
        <env key="EESKIPBUILDMAKEFILE" value="true" />
        <arg line="build.py ${build}" />
    </exec>
    <copy todir='voltdb'>
        <fileset dir="${build.dir}/nativelibs">
            <include name="libvoltdb-${dist.version}.*"/>
        </fileset>
    </copy>
</target>

<target name='ee_makefile.uptodate'>
  <condition property="makefile.uptodate">
    <and>
    <!--set if makefile up to date and makefile non-zero length
            Eliminates timeconsuming build.py in ee -->
    <uptodate>
      <srcfiles dir='${src.ee.dir}' includes='**/*' />
      <srcfiles dir='${vendor.cpp.dir}'  includes='**/*' />
      <srcfiles dir='${src.ee.test.dir}'  includes='**/*' />
      <mapper type="merge" to="${build.dir}/makefile"/>
    </uptodate>
    <length file="${build.dir}/makefile" when="greater" length="0" />
    </and>
  </condition>
</target>

<target name='ee_buildmakefile' depends="catalog, jnicompile, buildinfo, ee_makefile.uptodate"
    unless="makefile.uptodate"
    description="Just make the makefile for the C++ JNI library.">
    <exec dir='.' executable='python' failonerror='true'>
        <env key="EEONLYBUILDMAKEFILE" value="true"/>
        <arg line="build.py ${build}" />
    </exec>
</target>

<target name='recompile_ee_nodepends'
    description="Build C++ JNI library and copy it to production folder.">
    <exec dir='.' executable='python' failonerror='true'>
        <arg line="build.py ${build}" />
    </exec>
    <copy todir='voltdb'>
        <fileset dir="${build.dir}/nativelibs">
            <include name="libvoltdb-${dist.version}.*"/>
        </fileset>
    </copy>
</target>

<target name='ee_profile' depends="catalog, jnicompile"
    description="Build C++ JNI lib dl-ing perf tools and copy it to production folder.">
    <exec dir='.' executable='python' failonerror='true'>
        <arg line="build.py ${build} profile" />
    </exec>
</target>

<target name='execplanfrag' depends="ee"
        description="Create test program that loads catalog and tables and executes a plan fragment.">
    <exec dir='.' executable='python' failonerror='true'>
        <arg line="build.py EXECPLANFRAG ${build}" />
    </exec>
</target>


<!--
***************************************
LICENSING
***************************************
-->

<target name='licensecheck' description="make sure all source files have approved licenses">
    <exec dir='tools' executable='python' failonerror='true'>
        <arg line="licensescheck.py" />
        <arg line="${voltpro}"/>
    </exec>
</target>


<!--
***************************************
TEST CASES
***************************************
-->

<target name="pythonfser" description="run python voltdbclient tests">
    <property name="build.dir.suffix" value="" /> <!-- Default -->
    <property name='classpath' refid='project.classpath' />
    <property name='echoserver.command' value="java
    -Djava.library.path=${build.dir}${build.dir.suffix}/nativelibs -classpath
    ${classpath} -server -Xmx256m -ea
    org.voltdb.messaging.EchoServer" />
    <exec dir='tests/scripts/' executable='python' failonerror='true'>
        <arg line="Testvoltdbclient.py"/>
        <arg line='"${echoserver.command}"'/>
    </exec>
</target>

<!-- script that runs junit_onesuite for each class in a fileset -->
<!-- if there's a better way to do this than embedding javascript, please help... -->
<scriptdef name="junit-files" language="javascript">
<element name="fileset" type="fileset"/>
<![CDATA[
  filesets = elements.get("fileset");
  for (i = 0; i < filesets.size(); ++i) {
    fileset = filesets.get(i);
    scanner = fileset.getDirectoryScanner(project);
    scanner.scan();
    files = scanner.getIncludedFiles();
    for( j=0; j < files.length; j++) {
        jfile = self.project.createTask("antcall");
        project.setProperty("testfilename", files[j]);
        jfile.setTarget("junit_onesuite");
        jfile.execute();
    }
  }
]]>
</scriptdef>

<!-- run junit for one suite -->
<target name='junit_onesuite'>
    <!-- set defaults for junit vars if not already set -->
    <condition property="junit.timeout" value="${junit.timeout}" else='1800000'>
        <isset property="junit.timeout"/>
    </condition>
    <condition property="junit.printsummary" value="${junit.printsummary}" else='yes'>
        <isset property="junit.printsummary"/>
    </condition>
    <condition property="junit.showoutput" value="${junit.showoutput}" else="false">
        <isset property="junit.showoutput"/>
    </condition>
    <!-- select which set of regression suite configuration types to run -->
    <condition property="regressions" value="${regressions}" else="all">
        <isset property="regressions"/>
    </condition>

    <sequential>

        <!-- convert the filename to a classname -->
        <!-- assumes the file coming in has 1-1 folders to packages -->
        <loadresource property="testname">
            <string value="${testfilename}" />
            <filterchain>
                <replaceregex pattern="/" replace="\." flags="g" />
                <replaceregex pattern="\.class" replace="" />
            </filterchain>
        </loadresource>

        <!-- run ant's junit runner -->
        <junit
            fork="yes"
            haltonfailure="${junit.haltonfailure}"
            failureproperty="junit.failures"
            printsummary="false"
            timeout="${junit.timeout}"
            maxmemory='1024M'
            showoutput="${junit.showoutput}"
        >
            <classpath refid='project.classpath' />
            <jvmarg value="-Djava.library.path=${build.dir}/nativelibs:${base.dir}/third_party/cpp/jnilib" />
            <jvmarg value="-server" />
            <jvmarg value="-Xcheck:jni" />
            <jvmarg value="-Xmx256m"/>
            <jvmarg value="-XX:+HeapDumpOnOutOfMemoryError"/>
            <jvmarg value="-XX:-UseSplitVerifier"/>
            <env key="VOLTDB_BUILD_DIR" value="${build.dir}"/>
            <env key="TEST_DIR" value="${build.testobjects.dir}" />
            <env key="VOLT_REGRESSIONS" value="${regressions}" />
            <env key="VOLT_ENABLEIV2" value="${enableiv2}" />
            <!-- Leave breadcrumbs so we can figure out deep in the bowels of VoltDB if
                 this is a test -->
            <env key="VOLT_JUSTATEST" value="YESYESYES" />
            <!-- Following two env vars are used by Java code
                 when running ant check -Dbuild=memcheck
                 The voltdbipc client is used in concert with valgrind
                 for most tests (those that would normally run against
                 the single process JNI backend. -->
            <env key="BUILD" value="${build}" />
            <env key="VOLTDBIPC_PATH" value="${build.prod.dir}/voltdbipc" />
            <!-- code coverage output settings, harmless if not in use -->
            <jvmarg value="-Demma.coverage.out.file=${emma.dir}/coverage.emma" />
            <jvmarg value="-Demma.coverage.out.merge=true" />
            <!-- junit log4j settings, generates log output of last suite -->
            <jvmarg value="-Dlog4j.configuration=file:${base.dir}/tests/log4j-allconsole.xml" />

            <!-- write per-testcase output to console if verbose mode -->
            <formatter type="plain" usefile="false" if="verbosereport"/>
            <!-- write per-testcase output to testoutput folder -->
            <formatter type="plain" usefile="true" />
            <!-- write all kinds of fun voltdb output to testoutput folder -->
            <formatter
                type='xml'
                classname="org.voltdb.VoltJUnitFormatter"
                usefile='false'
                extension="none"
            />
            <!-- write xml output for the report  -->
            <formatter type="xml" />

            <!-- specify the tests here (there should be only one) -->
            <batchtest todir="${build.testoutput.dir}">
                <fileset dir='${build.test.dir}'>
                    <include name='${testfilename}'/>
                </fileset>
            </batchtest>

            <assertions><enable/></assertions>
        </junit>

        <!-- per-test post processing script
             1. ensure a result xml file got written
             2. ensure no whacky processes were stranded -->
        <exec executable="/usr/bin/env">
            <arg value="python" />
            <arg value="${base.dir}/tools/junit-post-process.py" />
            <arg value="--testname=${testname}" />
            <arg value="--outputpath=${build.testoutput.dir}" />
            <arg value="--testresult=${junit.failures}" />
        </exec>
    </sequential>
</target>

<target name="junit"
    description="Execute JUnit test suites.">
    <run_junit>
        <tests>
            <fileset dir='${build.test.dir}'>
                <patternset refid="junit.other.path" />
                <patternset refid="junit.regression.h1.path" />
                <patternset refid="junit.regression.h2.path" />
            </fileset>
        </tests>
    </run_junit>
</target>

<target name="junit_sql"
    description="Execute JUnit test suites stressing sql functionality vs. process architecture.">
    <run_junit>
        <tests>
            <fileset dir='${build.test.dir}'>
                <!-- Standard junit fileset -->
                <include name='org/hsqldb_voltpatches/**/Test*.class'/>
                <include name='org/voltdb/**/Test*.class'/>
                <!-- Exclude many tests not directly related to sql functionality -->
                <exclude name="**/*$*.class"/>
                <exclude name='org/voltdb/client/TestClientFeatures.class'/>
                <exclude name='org/voltdb/dtxn/Test*.class'/>
                <exclude name='org/voltdb/iv2/Test*.class'/>
                <exclude name='org/voltdb/jdbc/Test*.class'/>
                <exclude name='org/voltdb/jni/Test*.class'/>
                <exclude name='org/voltdb/messaging/Test*.class'/>
                <exclude name='org/voltdb/regressionsuites/TestAdminMode.class'/>
                <exclude name="org/voltdb/quarantine/**/*.class"/>
                <exclude name="**/TestCommandLog*.class" />
                <exclude name="**/TestExport*.class"/>
                <exclude name="**/TestJoin.class"/>
                <exclude name="**/TestLogReader.class"/>
                <exclude name="**/TestMaliciousClientSuite.class" />
                <exclude name="**/Test*Rejoin*.class" />
                <exclude name="**/Test*Replication*.class" />
                <exclude name="**/Test*Restore*.class" />
                <exclude name="**/Test*Snapshot*.class" />
                <exclude name="**/TestMultipleOuterJoinPlans.class" />
            </fileset>
        </tests>
    </run_junit>
</target>

<target name="junit_regression"
    description="Execute JUnit regression test suites.">
    <run_junit>
        <tests>
            <fileset dir='${build.test.dir}'>
                <patternset refid="junit.regression.h1.path" />
                <patternset refid="junit.regression.h2.path" />
            </fileset>
        </tests>
    </run_junit>
</target>

<target name="junit_regression_h1"
    description="Execute first half of JUnit regression test suites.">
    <run_junit>
        <tests>
            <fileset dir='${build.test.dir}'>
                <patternset refid="junit.regression.h1.path" />
            </fileset>
        </tests>
    </run_junit>
</target>

<target name="junit_regression_h2"
    description="Execute second half of JUnit regression test suites.">
    <run_junit>
        <tests>
            <fileset dir='${build.test.dir}'>
                <patternset refid="junit.regression.h2.path" />
            </fileset>
        </tests>
    </run_junit>
</target>

<target name="junit_other"
    description="Execute JUnit test suites except regression tests.">
    <run_junit>
        <tests>
            <fileset dir='${build.test.dir}'>
                <patternset refid="junit.other.path" />
            </fileset>
        </tests>
    </run_junit>
</target>

<!-- common macro to run a bynch of junit -->
<macrodef name='run_junit'>
    <element name='tests'/>
    <sequential>
        <mkdir dir='${build.testoutput.dir}' />
        <mkdir dir='${build.dir}/testoutput-archive/' />
        <exec executable="/usr/bin/env" failonerror='true'>
            <arg value="python" />
            <arg value="${base.dir}/tools/junit-pre-process.py" />
            <arg value="--archivepath=${build.dir}/testoutput-archive/" />
            <arg value="--outputpath=${build.testoutput.dir}" />
        </exec>
        <junit-files>
            <tests/>
        </junit-files>

        <echo message='' /><echo message='' />
        <junitreport todir="${build.testoutput.dir}">
            <fileset dir="${build.testoutput.dir}">
                <include name="TEST-*.xml" />
            </fileset>
            <report format="noframes" todir="${build.testoutput.dir}/report"/>
            <report
                styledir="tools"
                format="noframes"
                todir="${build.testoutput.dir}"
            />
        </junitreport>

        <exec dir="${build.testoutput.dir}" executable='cat'>
            <arg line="junit-noframes.html"/>
        </exec>

        <!-- Fail the build if there were any problems.
             This runs all the tests before failing. -->
        <available file="${build.testoutput.dir}/JUNITHADFAILURES" property="junit.failures"/>
        <fail if="junit.failures" unless="emma.enabled" message="JUnit had failures" />
    </sequential>
</macrodef>

<target name="junit_legacy" description="Run JUnit in pre-iv2 mode.">
    <condition property="enableiv2" value="${enableiv2}" else="false">
        <isset property="enableiv2"/>
    </condition>
    <run_junit>
        <tests>
            <fileset dir='${build.test.dir}'>
                <include name='org/hsqldb_voltpatches/**/Test*.class'/>
                <include name='org/voltcore/**/Test*.class' />
                <include name='org/voltdb/**/Test*.class'/>
                <include name='org/voltdb/network/**/Test*.class'/>
                <exclude name="**/*$*.class"/>
                <exclude name="**/TestMaliciousClientSuite.class" />
                <exclude name="org/voltdb/quarantine/**/*.class"/>
                <exclude name="**/TestExportBase.class"/>
                <exclude name="**/TestPauselessRejoinFuzz.class" /> <!-- regressed during 3.0 bugfix? -->
            </fileset>
        </tests>
    </run_junit>
</target>

<target name="junit_lite_sql" description="lightweight junit tests for sql">
<<<<<<< HEAD
  <run_junit>
    <tests>
      <fileset dir='${build.test.dir}'>
          <include name="org/voltdb/regressionsuites/TestSQLFeaturesSuite.class"/>
      </fileset>
    </tests>
  </run_junit>
=======
	<run_junit>
		<tests>
			<fileset dir='${build.test.dir}'>
		    	<include name="org/voltdb/regressionsuites/TestSQLFeaturesSuite.class"/>
			</fileset>
		</tests>
	</run_junit>
>>>>>>> a55aa936
</target>

<target name="junit_quarantine" description="Run testcases which fail unpredictably.">
    <run_junit>
        <tests>
            <fileset dir='${build.test.dir}'>
                <include name='org/voltdb/quarantine/**/Test*.class'/>
                <exclude name="**/*$*.class"/>
            </fileset>
        </tests>
    </run_junit>
</target>

<target name='emma_junit'
        description="run junit target and generate coverage report"
        depends="with.emma, junit, emma-report"
/>

<target name='emma_junit_legacy'
        description="run junit_legacy target and generate coverage report"
        depends="with.emma, junit_legacy, emma-report"
/>

<target name='with.emma' description="enable code coverage analysis" >
    <!-- set up emma -->
    <path id="emma.lib" >
        <pathelement location="${vendor.lib.dir}/emma.jar" />
        <pathelement location="${vendor.lib.dir}/emma_ant.jar" />
    </path>
    <taskdef resource="emma_ant.properties" classpathref="emma.lib" />
    <!-- enable emma -->
    <property name="emma.enabled" value="true" />
    <!-- instrument the code -->
    <property name="emma.dir" location="${build.dir}/emma" />
    <mkdir dir="${emma.dir}" />
    <emma>
        <instr destdir="${build.instr.dir}/org/"
               metadatafile="${emma.dir}/metadata.emma"
               merge="true">
          <instrpath path="${build.prod.dir}/org"/>

          <filter includes="*voltdb.*"/>
          <filter includes="*voltcore.*"/>
          <!--pmsg is the protobuf-generated code for dragent-->
          <filter excludes="*pmsg.*"/>
          <filter excludes="*exampleutils.*"/>
        </instr>
    </emma>
</target>

<target
    name='emma-report'
    description="Generate code coverage reports.  You need call the with.emma target before your test target">
    <emma>
        <report
            sourcepath="${src.gpl.dir}"
            sort="+name"
            metrics="method:70,block:80,line:80,class:100">
            <fileset dir="${emma.dir}"><include name="*.emma"/></fileset>
            <xml outfile="${emma.dir}/coverage.xml" depth="method" />
            <html
                outfile="${emma.dir}/coverage.html"
                depth="method"
                columns="name,class,method,block,line"
                encoding="UTF-8"
            />
        </report>
    </emma>
</target>


<!--
    this target is intended to be called only with antcall!
    set two properties beforehand or as part of the call:
    lcov.dir is the directory in which to put the coverage report
    lcov.target is the ant target to run under coverage
-->
<target name='with.lcov' depends="jnicompile"
        description="Generate C++ code coverage reports.">
  <property name="lcov.base.tracefile" value="lcov_base.info" />
  <property name="lcov.test.tracefile" value="lcov_test.info" />
  <property name="lcov.tracefile" value="lcov.info" />
  <!-- Generate instrumented objects -->
  <!-- Whether any work needs doing is left to the C++ makefile -->
  <exec dir='.' executable='python' failonerror='true'>
    <arg line="build.py ${build} coverage" />
  </exec>
  <mkdir dir="${lcov.dir}" />
  <!-- Reset all counters -->
  <exec dir="${lcov.dir}" executable='lcov' failonerror="true">
    <arg line="--directory ${build.dir}-coverage/objects"/>
    <arg line="--zerocounters"/>
  </exec>
  <!-- Get baseline coverage (zero coverage) -->
  <exec dir="${lcov.dir}" executable='lcov' failonerror="true">
    <arg line="--directory ${build.dir}-coverage/objects"/>
    <arg line="-i --capture"/>
    <arg line="--output-file ${lcov.base.tracefile}"/>
    <arg line="-b ${src.ee.parent.dir}"/>
  </exec>
  <!-- Run the tests -->
  <antcall target="lcov-unit-tests">
    <param name="build.dir.suffix" value="-coverage" />
  </antcall>
  <antcall target="sqlcoverage">
    <param name="build.dir.suffix" value="-coverage" />
    <param name="sqlcoverage.failonerror" value="false" />
  </antcall>
  <!-- Get test coverage -->
  <echo>Processing coverage</echo>
  <exec dir="${lcov.dir}" executable='lcov' failonerror="true">
    <arg line="--directory ${build.dir}-coverage/objects"/>
    <arg line="--capture"/>
    <arg line="--output-file ${lcov.test.tracefile}"/>
    <arg line="-b ${src.ee.parent.dir}"/>
  </exec>
  <!-- Combine the baseline coverage and the test coverage -->
  <exec dir="${lcov.dir}" executable='lcov' failonerror="true">
    <arg line="-a ${lcov.base.tracefile}"/>
    <arg line="-a ${lcov.test.tracefile}"/>
    <arg line="-o ${lcov.tracefile}"/>
  </exec>
  <!-- Remove standard library and third party coverages -->
  <exec dir="${lcov.dir}" executable='lcov' failonerror="true">
    <arg line="-r ${lcov.tracefile}"/>
    <arg line='"/usr/include/*"'/>
    <arg line='"*third_party*"'/>
    <arg line="-o ${lcov.tracefile}"/>
  </exec>
  <!-- Generate HTML report -->
  <exec dir="${lcov.dir}" executable='genhtml' failonerror="true">
    <arg line="${lcov.tracefile}"/>
  </exec>
</target>

<target name='lcov-report' description=''>
    <property name="lcov.dir" location="${build.dir}-coverage/lcov" />
    <!-- <property name="lcov.target" value="sqlcoverage" /> -->
    <antcall target="with.lcov" />
</target>

<target
    name='lcov-unit-tests'
    description="Run C++ unit tests from the coverage directory">
    <exec dir='.' executable='python' failonerror='true'>
        <env key="TEST_DIR" value="${build.dir}-coverage/testobjects" />
        <arg line="build.py ${build} test coverage" />
    </exec>
</target>

<!-- <target -->
<!--     name='lcov-unit-tests-report' -->
<!--     description="Generate C++ unit test coverage reports."> -->
<!--     <property -->
<!--         name="lcov.dir" -->
<!--         location="${build.dir}-coverage/lcov-unit-tests" -->
<!--     /> -->
<!--     <property name="lcov.target" value="lcov-unit-tests" /> -->
<!--     <antcall target="with.lcov" /> -->
<!-- </target> -->

<target
    name='testability-report'
    depends="voltdbthin.jar"
    description="produce Google Code testability-explorer report">
    <path id="testability.lib">
        <pathelement
            location="${vendor.lib.dir}/ant-testability-explorer.jar"
        />
        <pathelement
            location="${vendor.lib.dir}/testability-explorer.jar"
        />
    </path>
    <taskdef
        name="testability"
        classname="com.google.ant.TestabilityTask"
        classpathref="testability.lib"
    />
    <testability
        resultfile="${build.dir}/testability.result.html" print="html"
        errorfile="${build.dir}/testability.err.txt">
        <classpath>
            <fileset dir="${build.prod.dir}">
                <include name="voltdbthin.jar" />
            </fileset>
        </classpath>
    </testability>
</target>

<target name="cpd">
    <taskdef
        name="cpdtask"
        classname="net.sourceforge.pmd.cpd.CPDTask"
        classpath="${vendor.lib.dir}/pmd-4.2.5.jar"
    />
    <macrodef name="cpd">
        <attribute name="language"/>
        <attribute name="srcdir"/>
        <attribute name="format"/>
        <sequential>
            <echo>@{language} @{srcdir} @{format}</echo>
            <cpdtask
                minimumTokenCount="100"
                outputFile="${build.dir}/cpd-@{language}.@{format}"
                language="@{language}"
                format="@{format}">
                <fileset dir="@{srcdir}">
                    <include name="**/*.@{language}"/>
                    <exclude name="**/pmsg/*.@{language}"/>
                </fileset>
            </cpdtask>
        </sequential>
    </macrodef>
    <cpd language="java" srcdir="${src.gpl.dir}" format="text"/>
    <cpd language="java" srcdir="${src.gpl.dir}" format="xml"/>
    <cpd language="cpp" srcdir="${src.ee.dir}" format="text"/>
    <cpd language="cpp" srcdir="${src.ee.dir}" format="xml"/>
</target>

<!-- This target will run a junit suite. It will also run a single
     suite under valgrind with -Dbuild=memcheck.  NOTE: to use valgrind,
     you must "cd obj/memcheck && make prod/voltdbipc" separately. -->
<target name="junitclass"
    description="Run one junit suite (i.e, -Djunitclass=TestSQLFeaturesSuite)">

    <condition property="timeoutLength" value="${timeoutLength}" else='900000'>
        <isset property="timeoutLength"/>
    </condition>
    <condition property="junit.showoutput" value="${junit.showoutput}" else="true">
        <isset property="junit.showoutput"/>
    </condition>
    <!-- output per-testcase stats at the end of each suite -->
    <condition property="verbosereport" value="${verbosereport}" else="true">
        <isset property="verbosereport"/>
    </condition>
    <!-- run iv2 by default. -Denableiv2=false to get legacy -->
    <condition property="enableiv2" value="${enableiv2}" else="true">
        <isset property="enableiv2"/>
    </condition>

    <run_junit>
        <tests>
            <fileset dir='${build.test.dir}'>
              <include name="**/${junitclass}.class"/>
            </fileset>
        </tests>
    </run_junit>
    <fail if="junit.failures" message="JUnit had failures" />
</target>

<macrodef name="samplecheck">
    <attribute name="app"/>
    <!-- make sure example application compiles -->
    <sequential>
        <exec dir="${dist.examples.dir}/@{app}" executable="/usr/bin/env" failonerror='true'>
            <arg value="bash" />
            <arg value="run.sh" />
            <arg value="srccompile" />
        </exec>
    </sequential>
</macrodef>

<target name="distcheck" depends='dist'
    description="Verify distribution sample applications compile and run.">

    <echo>checking voltcache</echo>
    <samplecheck app="voltcache" />
    <echo>checking voltkv</echo>
    <samplecheck app="voltkv" />
    <echo>checking voter</echo>
    <samplecheck app="voter" />
</target>

<target name='sqlcoverage' depends="ee,compile"
    description="Run the SQL coverage tests.">
    <property name="build.dir.suffix" value="" /> <!-- Default -->
    <property name="sqlcoverage.failonerror" value="true" />
    <property name="test.example.dir"
    location="tests/scripts/examples/sql_coverage" />
    <property name="log4j.configuration" location="tests/log4j-allconsole.xml" />
    <property name="default_config" location="${test.example.dir}/config.py" />
    <property name="regression_config"
              location="${test.example.dir}/regression-config.py" />
    <property name="sqlcov.dir" location="${build.dir}/sqlcoverage" />
    <exec dir='.' executable='/bin/sh'>
        <arg line="-c 'rm -rf ${sqlcov.dir}'"/>
    </exec>
    <mkdir dir="${sqlcov.dir}" />
    <condition property="enableiv2" value="${enableiv2}" else="true">
        <isset property="enableiv2"/>
    </condition>
    <condition property="" value="${env.VOLTBUILD}" else='release'>
        <isset property="env.VOLTBUILD"/>
    </condition>
    <condition property="seed_arg" value="-s ${sql_coverage_seed}" else="">
        <isset property="sql_coverage_seed"/>
    </condition>
    <condition property="meta_config" value="${default_config}"
               else="${regression_config}">
        <isset property="sql_coverage_default"/>
    </condition>
    <condition property="config_arg" value="-c ${sql_coverage_config}" else="">
        <isset property="sql_coverage_config"/>
    </condition>
    <condition property="config_verbose" value="-r" else="">
        <isset property="sql_coverage_verbose"/>
    </condition>
    <condition property="debug_output" value="" else="quietadhoc">
        <isset property="sql_coverage_verbose"/>
    </condition>
    <condition property="generate_only" value="-g" else="">
        <isset property="generate_only"/>
    </condition>
    <condition property="hosts" value="${sql_coverage_hosts}" else="1">
        <isset property="sql_coverage_hosts"/>
    </condition>
    <condition property="sitesperhost" value="${sql_coverage_sites}" else="3">
        <isset property="sql_coverage_sites"/>
    </condition>
    <condition property="replicas" value="${sql_coverage_replicas}" else="0">
        <isset property="sql_coverage_replicas"/>
    </condition>
    <condition property="hostname" value="-l ${sql_coverage_hostname}" else="">
        <isset property="sql_coverage_hostname"/>
    </condition>
    <condition property="hostport" value="-p ${sql_coverage_hostport}" else="">
        <isset property="sql_coverage_hostport"/>
    </condition>
    <condition property="hostcount" value="-n ${sql_coverage_hosts}" else="-n 1">
        <isset property="sql_coverage_hosts"/>
    </condition>
    <condition property="kfactor" value="-k ${sql_coverage_replicas}" else="-k 0">
        <isset property="sql_coverage_replicas"/>
    </condition>
    <condition property="sitescount" value="-t ${sql_coverage_sites}" else="-t 3">
        <isset property="sql_coverage_sites"/>
    </condition>
    <condition property="flushddl" value="-f ${sql_coverage_flushddl}" else="-f flush-DDL.sql">
        <isset property="sql_coverage_flushddl"/>
    </condition>
    <property name='classpath' refid='project.classpath' />
    <property name='simpleserver.command' value='java
    -Djava.library.path=${build.dir}${build.dir.suffix}/nativelibs -classpath
    ${classpath} -Dlog4j.configuration=file://${log4j.configuration} -server -Xmx512m -XX:+AggressiveOpts -ea
    org.voltdb.sqlgenerator.SimpleServer create hosts=${hosts}
    sitesperhost=${sitesperhost} replicas=${replicas}
    ${debug_output}' />
    <copy todir="${build.test.dir}/org/voltdb/sqlgenerator">
      <fileset dir="${test.example.dir}">
        <include name="**/*.sql"/>
      </fileset>
    </copy>
    <copy todir="tests/scripts">
      <fileset dir=".">
        <include name="buildstring.txt"/>
        <include name="version.txt"/>
      </fileset>
    </copy>
    <exec dir='tests/scripts' executable='python2.6' failonerror="${sqlcoverage.failonerror}">
        <env key="TEST_DIR" value="${build.testobjects.dir}" />
        <env key="VOLTDB_BUILD_DIR" value="${build.dir}"/>
        <env key="VOLT_ENABLEIV2" value="${enableiv2}" />
        <arg line='sql_coverage_test.py' />
        <arg line="${seed_arg}" />
        <arg line="${config_arg}" />
        <arg line="${config_verbose}" />
        <arg file="${meta_config}" />
        <arg file="${sqlcov.dir}" />
        <arg line='"${simpleserver.command}"' />
        <arg line="${hostname}" />
        <arg line="${hostport}" />
        <arg line="${hostcount}" />
        <arg line="${kfactor}" />
        <arg line="${sitescount}" />
        <arg line="${flushddl}" />
        <arg line="${generate_only}" />
    </exec>
</target>


<property name="findbugs.home" value="${vendor.lib.dir}/findbugs-2.0.0" />

<taskdef name="findbugs" classname="edu.umd.cs.findbugs.anttask.FindBugsTask" >
  <classpath>
    <fileset dir="${findbugs.home}/lib" includes="**/*.jar"/>
  </classpath>
</taskdef>

<target name="findbugs" depends="voltdb.jar">
  <property name="findbugs.dir" location="${build.dir}/findbugs" />
  <mkdir dir="${findbugs.dir}" />
  <findbugs home="${findbugs.home}"
            excludeFilter="tools/findbugs-exclude.xml"
            output="xml"
            outputFile="${build.dir}/findbugs/findbugs.xml">
    <class location="voltdb/voltdb-${dist.version}.jar" />
    <auxClasspath>
      <fileset dir="${lib.dir}" includes ="*.jar" />
      <fileset dir="${vendor.lib.dir}" includes="*.jar" />
      <pathelement location="${build.test.dir}" />
      <fileset refid="voltpro.classpath"/>
    </auxClasspath>
    <sourcePath path="${src.gpl.dir}" />
    <sourcePath path="${voltpro.src.dir}"/>
  </findbugs>
</target>

<property name="ptdefaultconfigs"
         value="json,voter,voltkv,voltcache,cust-report-2012-11-28,ENG-2549,joins,testplans-join,testjoins,aggs,join-order,inlist,indexes"
   description="default hard-coded set of plannertester configs to run or refresh" />

<target name="plannertester" description="Run plannertester">
    <property name="plannertester.dir" value="tests/scripts/plannertester"/>
    <echo message="Running from ${plannertester.dir}"/>

    <condition property="user" value="${env.USER}" else="anonymous">
        <isset property="env.USER"/>
    </condition>
    <condition property="config" value="${config}" else="${ptdefaultconfigs}">
        <isset property="config"/>
    </condition>
    <condition property="explain" value="${explain}" else=""> <!-- Enable with -Dexplain=-re -->
        <isset property="explain"/>
    </condition>
    <condition property="workpath" value="${workpath}" else="/tmp/${user}/plannertester/">
        <isset property="workpath"/>
    </condition>
    <condition property="reportpath" value="${reportpath}" else="reports/">
        <isset property="reportpath"/>
    </condition>

    <java classname="org.voltdb.planner.plannerTester"
          classpathref="project.classpath"
          dir="${plannertester.dir}"
          failonerror="true"
          fork="true">
        <arg line="-C=${config} -dv ${explain} -r=${reportpath} -sp=${workpath}"/>
    </java>
</target>

<target name="plannertestrefresh" description="Run plannertester baseline refresh">
    <property name="plannertester.dir" value="tests/scripts/plannertester"/>
    <echo message="Running from ${plannertester.dir}"/>

    <condition property="user" value="${env.USER}" else="anonymous">
        <isset property="env.USER"/>
    </condition>
    <condition property="config" value="${config}" else="${ptdefaultconfigs}">
        <isset property="config"/>
    </condition>
    <condition property="explain" value="${explain}" else=""> <!-- Enable with -Dexplain=-re -->
        <isset property="explain"/>
    </condition>
    <condition property="workpath" value="${workpath}" else="/tmp/${user}/plannertester/">
        <isset property="workpath"/>
    </condition>
    <condition property="reportpath" value="${reportpath}" else="reports/">
        <isset property="reportpath"/>
    </condition>

    <java classname="org.voltdb.planner.plannerTester"
          classpathref="project.classpath"
          dir="${plannertester.dir}"
          failonerror="true"
          fork="true">
        <arg line="-C=${config} -sv ${explain} -r=${reportpath} -sp=${workpath} "/>
    </java>
</target>

<!--
***************************************
BENCHMARKS
***************************************
-->

<target name='proccallmicrobench' depends='ee, compile'
    description="Run client-server stored procedure call overhead microbenchmark. [-Dclients={# clients}]">
    <java fork="true" failonerror="true"
        classname="org.voltdb.ProcedureCallMicrobench" >
        <arg value='${clients}' />
        <jvmarg value="-Djava.library.path=${build.dir}/nativelibs" />
        <jvmarg value="-server" />
        <jvmarg value="-Xmx512m" />
        <classpath refid='project.classpath' />
        <assertions><disable /></assertions>
    </java>
</target>

<target name='update_logging' depends='compile'
    description="Invoke utility that connects to the specified VoltDB host and calls @UpdateLogging system procedure with the specified XML confiG file">
    <java fork="true" failonerror="true"
        classname="org.voltdb.UpdateLogging" >
        <arg value='host=${host}' />
        <arg value='config=${config}' />
        <arg value='allHosts=${allHosts}' />
        <arg value='user=${user}' />
        <arg value='password=${password}' />
        <classpath refid='project.classpath' />
        <assertions><enable /></assertions>
    </java>
</target>

<target name='tcp_throughput_sender' depends='compile'
    description="Open a TCP connection and send fixed sized packets for a specified duration.">
    <java fork="true" failonerror="true"
        classname="org.voltdb.TCPThroughputSender" >
        <jvmarg value="-server" />
        <jvmarg value="-Xmx512m" />
        <arg value='${address}' />
        <arg value='${packetsize}' />
        <arg value='${seconds}' />
        <arg value='${numsockets}' />
        <classpath refid='project.classpath' />
        <assertions><enable /></assertions>
    </java>
</target>

<target name='tcp_throughput_receiver' depends='compile'
  description="Accept a TCP connection and log how many messages and bytes are received.">
    <java fork="true" failonerror="true"
        classname="org.voltdb.TCPThroughputReceiver" >
        <jvmarg value="-server" />
        <jvmarg value="-Xmx512m" />
        <arg value="${respond}" />
        <arg value="${responsesize}" />
        <arg value="${packetsize}" />
        <classpath refid='project.classpath' />
        <assertions><enable /></assertions>
    </java>
</target>

<!--
***************************************
JAPEX MICROBENCHMARKS
***************************************
-->

<target name='microbenchmarks' description="Run all micro-benchmarks.">
    <!-- don't fail on error: jpeg generator requires sun jdk -->
    <java fork="true" classname="com.sun.japex.Japex">
        <jvmarg value="-server"/>
        <classpath refid="project.classpath"/>
        <jvmarg value="-Djapex.numberOfThreads=1"/>
        <arg line="microbenchmark-config.xml"/>
    </java>
</target>

<!--
***************************************
HUDSON-SPECIFIC TARGETS
***************************************
-->

<target name='copy-coverage-files'
    description="Collect test results so that Hudson can display them even after an ant clean">
    <copy todir=".." preservelastmodified="true">
        <fileset dir="obj/release/emma" includes="coverage.html"/>
        <fileset dir="obj/release/emma" includes="_files/"/>
        <fileset dir="obj/release-coverage" includes="lcov-unit-tests"/>
        <fileset dir="${build.dir}" includes="testability.result.html"/>
    </copy>
</target>

<!--
***************************************
UTILITIES
***************************************
-->

<target name='dumper' description="Ask a running voltdb to dump state.">
    <java fork="true" classname="org.voltdb.utils.DumpManager">
        <jvmarg value="-server"/>
        <classpath refid="project.classpath"/>
        <arg value='${hostname}' />
    </java>
</target>

<target name='dumpcluster' description="Ask a running voltdb on the default cluster to dump state.">
    <java fork="true" classname="org.voltdb.utils.DumpManager">
        <jvmarg value="-server"/>
        <classpath refid="project.classpath"/>
        <arg value='volt3a' />
        <arg value='volt3b' />
        <arg value='volt3c' />
        <arg value='volt3d' />
        <arg value='volt3e' />
        <arg value='volt3f' />
    </java>
</target>

<target name='exportsinkserver'
    description="Run the Export sink test server.">
    <java fork="true" failonerror="true"
        classname="org.voltdb.export.ExportSinkServer">
        <classpath refid='project.classpath' />
        <assertions><enable/></assertions>
    </java>
</target>

<target name='setversion-changestrings'
        description="Set the version string and recompile some test catalogs">
    <fail unless="newversion" message="ERROR: -Dnewversion=n.m must be set"/>
    <exec dir='.' executable='/usr/bin/env'>
      <arg value="bash" />
      <arg value="tools/change-version.sh"/>
      <arg value='${newversion}' />
    </exec>
</target>

<target name='setversion-recompile-mockjars' depends='default'
        description="Set the version string and recompile some test catalogs">
    <exec dir='${voltpro}/tests/mocktests/catalogs' executable='python'
          output="/dev/null" logError="True">
      <env key='VOLTCORE' value='${base.dir}'/>
      <arg line='regen.py' />
    </exec>
</target>

<target name='setversion' depends='setversion-changestrings, setversion-recompile-mockjars'
        description="Set the version string and recompile some test catalogsin VOLTPRO. Specify version as -Dversion=4.1.1">
    <echo message='Be sure to commit both repositories'/>
</target>


<!--
***************************************
PROJECT FILE SCHEMA CODE GENERATION
***************************************
-->

<target name="project_gen"
        depends="project_gen_check"
        unless="project.parsergen.uptodate"
        description="Use JAXB to generate source from the project file schema">
    <delete file="${project.parsergen.dir}/.flagfile" />
    <exec dir="${src.gpl.dir}" executable="xjc" failonerror="true">
        <arg line="-p ${project.parsergen.pkg} ${project.parsergen.xsd}" />
    </exec>
    <touch file="${project.parsergen.dir}/.flagfile" />
</target>

<target name="project_gen_check" depends="">
    <uptodate property="project.parsergen.uptodate"
              targetfile="${project.parsergen.dir}/.flagfile">
        <srcfiles file="${src.gpl.dir}/${project.parsergen.xsd}" />
    </uptodate>
</target>

<target name="clean_project_gen"
        description="Remove all source files generated by JAXB for project file schema.">
    <exec dir='.' executable='/bin/sh' failonerror='false'>
        <arg line="-c 'rm -rfv ${project.parsergen.dir}'" />
    </exec>
</target>

<target name="clean_other_gen"
        description="Remove other generated source files.">
    <delete file="${src.ee.dir}/org_voltdb_jni_ExecutionEngine.h" />
    <delete file="${src.ee.dir}/org_voltcore_utils_DBBPool.h" />
</target>

<!--
***************************************
DEPLOYMENT FILE SCHEMA CODE GENERATION
***************************************
-->

<target name="deployment_gen"
        depends="deployment_gen_check"
        unless="deployment.parsergen.uptodate"
        description="Use JAXB to generate source from the deployment file schema">
    <delete file="${deployment.parsergen.dir}/.flagfile" />
    <exec dir="${src.gpl.dir}" executable="xjc" failonerror="true">
        <arg line="-p ${deployment.parsergen.pkg} ${deployment.parsergen.xsd}" />
    </exec>
    <touch file="${deployment.parsergen.dir}/.flagfile" />
</target>

<target name="deployment_gen_check" depends="">
    <uptodate property="deployment.parsergen.uptodate"
              targetfile="${deployment.parsergen.dir}/.flagfile">
        <srcfiles file="${src.gpl.dir}/${deployment.parsergen.xsd}" />
    </uptodate>
</target>

<target name="clean_deployment_gen"
        description="Remove all source files generated by JAXB for deployment file schema.">
    <exec dir='.' executable='/bin/sh' failonerror='false'>
        <arg line="-c 'rm -rfv ${deployment.parsergen.dir}'" />
    </exec>
</target>

<!--
***********************
DEBIAN PACKAGE CREATION
***********************
-->

<target name="debian_package"
      depends="buildinfo"
        description="Create Debian/Ubuntu package. Uses sudo, so it may prompt for a password.">
    <exec executable="sudo" failonerror="true">
        <arg value="python" />
        <arg value="${base.dir}/tools/voltdb-install.py" />
        <arg value="-D" />
        <arg value="${raw.dist.dir}/voltdb-${dist.version}.tar.gz" />
    </exec>
</target>

<!-- This debian package cleaning target is safe. It doesn't run as root. -->
<target name="clean_debian_package"
      depends=""
        description="Remove all Debian/Ubuntu package build artifacts.">
    <exec dir='.' executable='/bin/sh' failonerror='false'>
        <arg line="-c 'rm -rfv ${debian.package.dir}'" />
    </exec>
</target>

<!-- Use this if permissions are messed up by interrupted package building as root. -->
<target name="force_clean_debian_package"
      depends=""
        description="Forceably remove all Debian/Ubuntu package build artifacts as root.">
    <exec dir="." executable="sudo" failonerror="false">
        <arg line="/bin/sh -c 'rm -rfv ${debian.package.dir}'" />
    </exec>
</target>

<!--
***********************
RPM PACKAGE CREATION
***********************
-->

<target name="rpm_package"
        depends="buildinfo"
        description="Create RPM package">
    <exec executable="python" failonerror="true">
        <arg value="${base.dir}/tools/voltdb-install.py" />
        <arg value="-R" />
        <arg value="${raw.dist.dir}/voltdb-${dist.version}.tar.gz" />
    </exec>
</target>

<!-- This cleaning target is safe. It doesn't run as root. -->
<target name="clean_rpm_package"
      depends=""
        description="Remove all RPM build artifacts.">
    <exec dir='.' executable='/bin/sh' failonerror='false'>
        <arg line="-c 'rm -rfv ${rpm.package.dir}'" />
    </exec>
</target>

<!-- END PROJECT -->
</project><|MERGE_RESOLUTION|>--- conflicted
+++ resolved
@@ -1507,7 +1507,6 @@
 </target>
 
 <target name="junit_lite_sql" description="lightweight junit tests for sql">
-<<<<<<< HEAD
   <run_junit>
     <tests>
       <fileset dir='${build.test.dir}'>
@@ -1515,15 +1514,6 @@
       </fileset>
     </tests>
   </run_junit>
-=======
-	<run_junit>
-		<tests>
-			<fileset dir='${build.test.dir}'>
-		    	<include name="org/voltdb/regressionsuites/TestSQLFeaturesSuite.class"/>
-			</fileset>
-		</tests>
-	</run_junit>
->>>>>>> a55aa936
 </target>
 
 <target name="junit_quarantine" description="Run testcases which fail unpredictably.">
