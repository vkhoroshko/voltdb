/* This file is part of VoltDB.
 * Copyright (C) 2008-2013 VoltDB Inc.
 *
 * Permission is hereby granted, free of charge, to any person obtaining
 * a copy of this software and associated documentation files (the
 * "Software"), to deal in the Software without restriction, including
 * without limitation the rights to use, copy, modify, merge, publish,
 * distribute, sublicense, and/or sell copies of the Software, and to
 * permit persons to whom the Software is furnished to do so, subject to
 * the following conditions:
 *
 * The above copyright notice and this permission notice shall be
 * included in all copies or substantial portions of the Software.
 *
 * THE SOFTWARE IS PROVIDED "AS IS", WITHOUT WARRANTY OF ANY KIND,
 * EXPRESS OR IMPLIED, INCLUDING BUT NOT LIMITED TO THE WARRANTIES OF
 * MERCHANTABILITY, FITNESS FOR A PARTICULAR PURPOSE AND NONINFRINGEMENT.
 * IN NO EVENT SHALL THE AUTHORS BE LIABLE FOR ANY CLAIM, DAMAGES OR
 * OTHER LIABILITY, WHETHER IN AN ACTION OF CONTRACT, TORT OR OTHERWISE,
 * ARISING FROM, OUT OF OR IN CONNECTION WITH THE SOFTWARE OR THE USE OR
 * OTHER DEALINGS IN THE SOFTWARE.
 */

package org.voltdb;

import java.io.File;
import java.io.IOException;
import java.util.concurrent.atomic.AtomicReference;

import junit.framework.TestCase;

import org.voltdb.TheHashinator.HashinatorType;
import org.voltdb.benchmark.tpcc.TPCCProjectBuilder;
import org.voltdb.benchmark.tpcc.procedures.InsertNewOrder;
import org.voltdb.catalog.Catalog;
import org.voltdb.catalog.CatalogMap;
import org.voltdb.catalog.Cluster;
import org.voltdb.catalog.PlanFragment;
import org.voltdb.catalog.Procedure;
import org.voltdb.catalog.Statement;
import org.voltdb.dtxn.DtxnConstants;
import org.voltdb.jni.ExecutionEngine;
import org.voltdb.jni.ExecutionEngineJNI;
import org.voltdb.planner.ActivePlanRepository;
import org.voltdb.utils.BuildDirectoryUtils;
import org.voltdb.utils.CatalogUtil;
import org.voltdb.utils.Encoder;
import org.voltdb_testprocs.regressionsuites.multipartitionprocs.MultiSiteSelect;

public class TestTwoSitePlans extends TestCase {

    static final String JAR = "distplanningregression.jar";

    ExecutionSite site1;
    ExecutionSite site2;
    ExecutionEngine ee1;
    ExecutionEngine ee2;

    Catalog catalog = null;
    Cluster cluster = null;
    Procedure selectProc = null;
    Statement selectStmt = null;
    PlanFragment selectTopFrag = null;
    PlanFragment selectBottomFrag = null;
    PlanFragment insertFrag = null;

    @SuppressWarnings("deprecation")
    @Override
    public void setUp() throws IOException, InterruptedException {
        VoltDB.instance().readBuildInfo("Test");

        // compile a catalog
        String testDir = BuildDirectoryUtils.getBuildDirectoryPath();
        String catalogJar = testDir + File.separator + JAR;

        TPCCProjectBuilder pb = new TPCCProjectBuilder();
        pb.addDefaultSchema();
        pb.addDefaultPartitioning();
        pb.addProcedures(MultiSiteSelect.class, InsertNewOrder.class);

        pb.compile(catalogJar, 2, 0);

        // load a catalog
        byte[] bytes = CatalogUtil.toBytes(new File(catalogJar));
        String serializedCatalog = CatalogUtil.loadCatalogFromJar(bytes, null);

        // create the catalog (that will be passed to the ClientInterface
        catalog = new Catalog();
        catalog.execute(serializedCatalog);

        // update the catalog with the data from the deployment file
        String pathToDeployment = pb.getPathToDeployment();
        assertTrue(CatalogUtil.compileDeploymentAndGetCRC(catalog, pathToDeployment, true) >= 0);

        cluster = catalog.getClusters().get("cluster");
        CatalogMap<Procedure> procedures = cluster.getDatabases().get("database").getProcedures();
        Procedure insertProc = procedures.get("InsertNewOrder");
        assert(insertProc != null);
        selectProc = procedures.get("MultiSiteSelect");
        assert(selectProc != null);

        // Each EE needs its own thread for correct initialization.
        final AtomicReference<ExecutionEngine> site1Reference = new AtomicReference<ExecutionEngine>();
        final byte configBytes[] = LegacyHashinator.getConfigureBytes(2);
        Thread site1Thread = new Thread() {
            @Override
            public void run() {
                site1Reference.set(
                        new ExecutionEngineJNI(
                                cluster.getRelativeIndex(),
                                1,
                                0,
                                0,
                                "",
                                100,
                                HashinatorType.LEGACY,
                                configBytes));
            }
        };
        site1Thread.start();
        site1Thread.join();

        final AtomicReference<ExecutionEngine> site2Reference = new AtomicReference<ExecutionEngine>();
        Thread site2Thread = new Thread() {
            @Override
            public void run() {
                site2Reference.set(
                        new ExecutionEngineJNI(
                                cluster.getRelativeIndex(),
                                2,
                                1,
                                0,
                                "",
                                100,
                                HashinatorType.LEGACY,
                                configBytes));
            }
        };
        site2Thread.start();
        site2Thread.join();

        // create two EEs
        site1 = new ExecutionSite(0); // site 0
        ee1 = site1Reference.get();
        ee1.loadCatalog( 0, catalog.serialize());
        site2 = new ExecutionSite(1); // site 1
        ee2 = site2Reference.get();
        ee2.loadCatalog( 0, catalog.serialize());

        // cache some plan fragments
        selectStmt = selectProc.getStatements().get("selectAll");
        assert(selectStmt != null);
        int i = 0;
        // this kinda assumes the right order
        for (PlanFragment f : selectStmt.getFragments()) {
            if (i == 0) selectTopFrag = f;
            else selectBottomFrag = f;
            i++;
        }
        assert(selectTopFrag != null);
        assert(selectBottomFrag != null);

        if (selectTopFrag.getHasdependencies() == false) {
            PlanFragment temp = selectTopFrag;
            selectTopFrag = selectBottomFrag;
            selectBottomFrag = temp;
        }

        // get the insert frag
        Statement insertStmt = insertProc.getStatements().get("insert");
        assert(insertStmt != null);

        for (PlanFragment f : insertStmt.getFragments())
            insertFrag = f;

        // populate plan cache
        ActivePlanRepository.clear();
        ActivePlanRepository.addFragmentForTest(
                CatalogUtil.getUniqueIdForFragment(selectBottomFrag),
                Encoder.base64Decode(selectBottomFrag.getPlannodetree()));
        ActivePlanRepository.addFragmentForTest(
                CatalogUtil.getUniqueIdForFragment(selectTopFrag),
                Encoder.base64Decode(selectTopFrag.getPlannodetree()));
        ActivePlanRepository.addFragmentForTest(
                CatalogUtil.getUniqueIdForFragment(insertFrag),
                Encoder.base64Decode(insertFrag.getPlannodetree()));

        // insert some data
        ParameterSet params = ParameterSet.fromArrayNoCopy(1L, 1L, 1L);

        VoltTable[] results = ee2.executePlanFragments(
                1,
                new long[] { CatalogUtil.getUniqueIdForFragment(insertFrag) },
                null,
                new ParameterSet[] { params },
                1,
                0,
                42,
                Long.MAX_VALUE);
        assert(results.length == 1);
        assert(results[0].asScalarLong() == 1L);

        params = ParameterSet.fromArrayNoCopy(2L, 2L, 2L);

        results = ee1.executePlanFragments(
                1,
                new long[] { CatalogUtil.getUniqueIdForFragment(insertFrag) },
                null,
                new ParameterSet[] { params },
                2,
                1,
                42,
                Long.MAX_VALUE);
        assert(results.length == 1);
        assert(results[0].asScalarLong() == 1L);
    }

    public void testMultiSiteSelectAll() {
        ParameterSet params = ParameterSet.emptyParameterSet();

        int outDepId = 1 | DtxnConstants.MULTIPARTITION_DEPENDENCY;
        VoltTable dependency1 = ee1.executePlanFragments(
                1,
                new long[] { CatalogUtil.getUniqueIdForFragment(selectBottomFrag) },
                null,
                new ParameterSet[] { params },
                3, 2, 42, Long.MAX_VALUE)[0];
        try {
            System.out.println(dependency1.toString());
        } catch (Exception e) {
            // TODO Auto-generated catch block
            e.printStackTrace();
        }
        assertTrue(dependency1 != null);

        VoltTable dependency2 = ee2.executePlanFragments(
                1,
                new long[] { CatalogUtil.getUniqueIdForFragment(selectBottomFrag) },
                null,
                new ParameterSet[] { params },
                3, 2, 42, Long.MAX_VALUE)[0];
        try {
            System.out.println(dependency2.toString());
        } catch (Exception e) {
            // TODO Auto-generated catch block
            e.printStackTrace();
        }
        assertTrue(dependency2 != null);

        ee1.stashDependency(outDepId, dependency1);
        ee1.stashDependency(outDepId, dependency2);

        dependency1 = ee1.executePlanFragments(
                1,
                new long[] { CatalogUtil.getUniqueIdForFragment(selectTopFrag) },
                new long[] { outDepId },
                new ParameterSet[] { params },
                3, 2, 42, Long.MAX_VALUE)[0];
        try {
            System.out.println("Final Result");
            System.out.println(dependency1.toString());
        } catch (Exception e) {
            // TODO Auto-generated catch block
            e.printStackTrace();
        }
    }
<<<<<<< HEAD

    @Override
    public byte[] planForFragmentId(long fragmentId) {
        if (fragmentId == CatalogUtil.getUniqueIdForFragment(selectBottomFrag)) {
            return Encoder.decodeBase64AndDecompressToBytes(selectBottomFrag.getPlannodetree());
        }
        else if (fragmentId == CatalogUtil.getUniqueIdForFragment(selectTopFrag)) {
            return Encoder.decodeBase64AndDecompressToBytes(selectTopFrag.getPlannodetree());
        }
        else if (fragmentId == CatalogUtil.getUniqueIdForFragment(insertFrag)) {
            return Encoder.decodeBase64AndDecompressToBytes(insertFrag.getPlannodetree());
        }
        else {
            fail();
            assert(false);
            return null;
        }
    }



=======
>>>>>>> bb292bbf
}<|MERGE_RESOLUTION|>--- conflicted
+++ resolved
@@ -264,28 +264,4 @@
             e.printStackTrace();
         }
     }
-<<<<<<< HEAD
-
-    @Override
-    public byte[] planForFragmentId(long fragmentId) {
-        if (fragmentId == CatalogUtil.getUniqueIdForFragment(selectBottomFrag)) {
-            return Encoder.decodeBase64AndDecompressToBytes(selectBottomFrag.getPlannodetree());
-        }
-        else if (fragmentId == CatalogUtil.getUniqueIdForFragment(selectTopFrag)) {
-            return Encoder.decodeBase64AndDecompressToBytes(selectTopFrag.getPlannodetree());
-        }
-        else if (fragmentId == CatalogUtil.getUniqueIdForFragment(insertFrag)) {
-            return Encoder.decodeBase64AndDecompressToBytes(insertFrag.getPlannodetree());
-        }
-        else {
-            fail();
-            assert(false);
-            return null;
-        }
-    }
-
-
-
-=======
->>>>>>> bb292bbf
 }