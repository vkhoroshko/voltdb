/* This file is part of VoltDB.
 * Copyright (C) 2008-2012 VoltDB Inc.
 *
 * Permission is hereby granted, free of charge, to any person obtaining
 * a copy of this software and associated documentation files (the
 * "Software"), to deal in the Software without restriction, including
 * without limitation the rights to use, copy, modify, merge, publish,
 * distribute, sublicense, and/or sell copies of the Software, and to
 * permit persons to whom the Software is furnished to do so, subject to
 * the following conditions:
 *
 * The above copyright notice and this permission notice shall be
 * included in all copies or substantial portions of the Software.
 *
 * THE SOFTWARE IS PROVIDED "AS IS", WITHOUT WARRANTY OF ANY KIND,
 * EXPRESS OR IMPLIED, INCLUDING BUT NOT LIMITED TO THE WARRANTIES OF
 * MERCHANTABILITY, FITNESS FOR A PARTICULAR PURPOSE AND NONINFRINGEMENT.
 * IN NO EVENT SHALL THE AUTHORS BE LIABLE FOR ANY CLAIM, DAMAGES OR
 * OTHER LIABILITY, WHETHER IN AN ACTION OF CONTRACT, TORT OR OTHERWISE,
 * ARISING FROM, OUT OF OR IN CONNECTION WITH THE SOFTWARE OR THE USE OR
 * OTHER DEALINGS IN THE SOFTWARE.
 */

package org.voltdb.regressionsuites;

import java.io.IOException;
import java.nio.channels.SocketChannel;
import java.util.ArrayList;
import java.util.List;
import java.util.Random;

import junit.framework.TestCase;

import org.voltdb.client.Client;
import org.voltdb.client.ClientConfig;
import org.voltdb.client.ClientConfigForTest;
import org.voltdb.client.ClientFactory;
import org.voltdb.client.ConnectionUtil;
import org.voltdb.sysprocs.SnapshotRestore;

/**
 * Base class for a set of JUnit tests that perform regression tests
 * on a running VoltDB server. It is assumed that all tests will access
 * a particular VoltDB server to do their work and check the output of
 * any procedures called. The main feature of this class is that the
 * backend instance of VoltDB is very flexible and the tests can be run
 * on multiple instances of VoltDB to test different VoltDB topologies.
 *
 */
public class RegressionSuite extends TestCase {

    protected VoltServerConfig m_config;
    protected String m_username = "default";
    protected String m_password = "password";
    private final ArrayList<Client> m_clients = new ArrayList<Client>();
    private final ArrayList<SocketChannel> m_clientChannels = new ArrayList<SocketChannel>();
    protected final String m_methodName;

    /**
     * Trivial constructor that passes parameter on to superclass.
     * @param name The name of the method to run as a test. (JUnit magic)
     */
    public RegressionSuite(final String name) {
        super(name);
        m_methodName = name;
    }

    /**
     * JUnit special method called to setup the test. This instance will start
     * the VoltDB server using the VoltServerConfig instance provided.
     */
    @Override
    public void setUp() throws Exception {
        //New tests means a new server thread that hasn't done a restore
<<<<<<< HEAD
=======
        SnapshotRestore.m_haveDoneRestore = false;
        m_config.setCallingMethodName(m_methodName);
>>>>>>> ff4b83cb
        m_config.startUp(true);
    }

    /**
     * JUnit special method called to shutdown the test. This instance will
     * stop the VoltDB server using the VoltServerConfig instance provided.
     */
    @Override
    public void tearDown() throws Exception {
        m_config.shutDown();
        for (final Client c : m_clients) {
            c.close();
        }
        synchronized (m_clientChannels) {
            for (final SocketChannel sc : m_clientChannels) {
                try {
                    ConnectionUtil.closeConnection(sc);
                } catch (final IOException e) {
                    e.printStackTrace();
                }
            }
            m_clientChannels.clear();
        }
        m_clients.clear();
    }

    /**
     * @return Is the underlying instance of VoltDB running HSQL?
     */
    public boolean isHSQL() {
        return m_config.isHSQL();
    }

    /**
     * @return Is the underlying instance of VoltDB running Valgrind with the IPC client?
     */
    public boolean isValgrind() {
        return m_config.isValgrind();
    }

    public boolean isLocalCluster() {
        return m_config instanceof LocalCluster;
    }

    /**
     * @return a reference to the associated VoltServerConfig
     */
    public final VoltServerConfig getServerConfig() {
        return m_config;
    }

    public Client getClient() throws IOException {
        return getClient(1000 * 120);
    }

    /**
     * Get a VoltClient instance connected to the server driven by the
     * VoltServerConfig instance. Just pick from the list of listeners
     * randomly.
     *
     * Only uses the time
     *
     * @return A VoltClient instance connected to the server driven by the
     * VoltServerConfig instance.
     */
    public Client getClient(long timeout) throws IOException {
        final List<String> listeners = m_config.getListenerAddresses();
        final Random r = new Random();
        final String listener = listeners.get(r.nextInt(listeners.size()));
        ClientConfig config = new ClientConfigForTest(m_username, m_password);
        config.setConnectionResponseTimeout(timeout);
        config.setProcedureCallTimeout(timeout);
        final Client client = ClientFactory.createClient(config);
        client.createConnection(listener);
        m_clients.add(client);
        return client;
    }

    /**
     * Release a client instance and any resources associated with it
     */
    public void releaseClient(Client c) throws IOException, InterruptedException {
        boolean removed = m_clients.remove(c);
        assert(removed);
        c.close();
    }

    /**
     * Get a SocketChannel that is an authenticated connection to a server driven by the
     * VoltServerConfig instance. Just pick from the list of listeners
     * randomly.
     *
     * @return A SocketChannel that is already authenticated with the server
     */
    public SocketChannel getClientChannel() throws IOException {
        return getClientChannel(false);
    }
    public SocketChannel getClientChannel(final boolean noTearDown) throws IOException {
        final List<String> listeners = m_config.getListenerAddresses();
        final Random r = new Random();
        final String listener = listeners.get(r.nextInt(listeners.size()));
        byte[] hashedPassword = ConnectionUtil.getHashedPassword(m_password);
        final SocketChannel channel = (SocketChannel)
            ConnectionUtil.getAuthenticatedConnection(
                    listener,
                    m_username, hashedPassword, Client.VOLTDB_SERVER_PORT)[0];
        channel.configureBlocking(true);
        if (!noTearDown) {
            synchronized (m_clientChannels) {
                m_clientChannels.add(channel);
            }
        }
        return channel;
    }

    /**
     * Protected method used by MultiConfigSuiteBuilder to set the VoltServerConfig
     * instance a particular test will run with.
     *
     * @param config An instance of VoltServerConfig to run tests with.
     */
    void setConfig(final VoltServerConfig config) {
        m_config = config;
    }


    @Override
    public String getName() {
        // munge the test name with the VoltServerConfig instance name
        return super.getName() + "-" + m_config.getName();
    }
}<|MERGE_RESOLUTION|>--- conflicted
+++ resolved
@@ -36,7 +36,6 @@
 import org.voltdb.client.ClientConfigForTest;
 import org.voltdb.client.ClientFactory;
 import org.voltdb.client.ConnectionUtil;
-import org.voltdb.sysprocs.SnapshotRestore;
 
 /**
  * Base class for a set of JUnit tests that perform regression tests
@@ -72,11 +71,7 @@
     @Override
     public void setUp() throws Exception {
         //New tests means a new server thread that hasn't done a restore
-<<<<<<< HEAD
-=======
-        SnapshotRestore.m_haveDoneRestore = false;
         m_config.setCallingMethodName(m_methodName);
->>>>>>> ff4b83cb
         m_config.startUp(true);
     }
 
