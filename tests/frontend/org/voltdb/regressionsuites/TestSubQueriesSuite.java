--- conflicted
+++ resolved
@@ -201,23 +201,13 @@
         }
     }
 
-<<<<<<< HEAD
-    /**
-     * Simple sub-query expression
-     * @throws NoConnectionsException
-     * @throws IOException
-     * @throws ProcCallException
-     */
-    public void testSubExpressions_Simple() throws NoConnectionsException, IOException, ProcCallException
-=======
     public void testSubSelects_from_replicated() throws NoConnectionsException, IOException, ProcCallException
->>>>>>> 02c8d8e9
     {
         Client client = getClient();
         loadData(client);
         VoltTable vt;
 
-<<<<<<< HEAD
+
         for (String tb: tbs) {
             vt = client.callProcedure("@AdHoc", "select ID, DEPT FROM "+ tb +" where ID in " +
                     " (select ID from " + tb + " WHERE ID > 3);").getResults()[0];
@@ -237,14 +227,13 @@
                     "(ID, DEPT) IN (select DEPT, WAGE/10 from " + tb + ") ").getResults()[0];
             validateTableOfLongs(vt, new long[][] { {1, 1}});
 
-        }
-
-        // Nested
-        vt = client.callProcedure("@AdHoc",
-                "select ID from " + tbs[0] + " T1 where exists " +
-                        "(SELECT 1 FROM " + tbs[1] + " T2 where exists " +
+            // Nested
+            vt = client.callProcedure("@AdHoc",
+                    "select ID from " + tbs[0] + " T1 where exists " +
+                            "(SELECT 1 FROM " + tbs[1] + " T2 where exists " +
                             "(SELECT ID FROM "+ tbs[1] +" T3 WHERE T1.ID * T3.ID  = 9))").getResults()[0];
-        validateTableOfLongs(vt, new long[][] {{3}});
+            validateTableOfLongs(vt, new long[][] {{3}});
+        }
 
     }
 
@@ -254,29 +243,24 @@
   * @throws IOException
   * @throws ProcCallException
   */
- public void testSubExpressions_Aggregations() throws NoConnectionsException, IOException, ProcCallException
- {
-     Client client = getClient();
-     loadData(client);
-     VoltTable vt;
-
-     for (String tb: procs) {
-         client.callProcedure(tb, 6,  10,  2 , "2013-07-18 02:00:00.123457");
-         client.callProcedure(tb, 7,  40,  2 , "2013-07-18 02:00:00.123457");
-     }
-
-     // Test group by queries, order by, limit
-     for (String tb: tbs) {
-         vt = client.callProcedure("@AdHoc",
-                 "select dept, sum(wage) as sw1 from " + tb + " where (id, dept) in " +
-                 "( SELECT dept, count(dept) " +
-                 "from " + tb + " GROUP BY dept ORDER BY dept DESC) GROUP BY dept;").getResults()[0];
-         System.out.println(vt.toString());
-         System.out.println(vt.toString());
-     }
-
- }
-=======
+public void testSubExpressions_Aggregations() throws NoConnectionsException, IOException, ProcCallException
+{
+    Client client = getClient();
+    loadData(client);
+    VoltTable vt;
+
+    for (String tb: procs) {
+        client.callProcedure(tb, 6,  10,  2 , "2013-07-18 02:00:00.123457");
+        client.callProcedure(tb, 7,  40,  2 , "2013-07-18 02:00:00.123457");
+    }
+
+    // Test group by queries, order by, limit
+    for (String tb: tbs) {
+        vt = client.callProcedure("@AdHoc",
+                "select dept, sum(wage) as sw1 from " + tb + " where (id, dept) in " +
+                        "( SELECT dept, count(dept) " +
+                        "from " + tb + " GROUP BY dept ORDER BY dept DESC) GROUP BY dept;").getResults()[0];
+
         vt = client.callProcedure("@AdHoc",
                 "select P1.ID, P1.WAGE FROM (SELECT ID, DEPT FROM R1) T1, P1 " +
                 "where T1.ID = P1.ID and T1.ID < 4 order by P1.ID;").getResults()[0];
@@ -302,8 +286,8 @@
         System.err.println(vt);
         validateTableOfLongs(vt, new long[][] { {1, 10}, {2, 20}, {3, 30}, {4, 40}, {5, 50}});
     }
-
->>>>>>> 02c8d8e9
+}
+
 
     static public junit.framework.Test suite()
     {
