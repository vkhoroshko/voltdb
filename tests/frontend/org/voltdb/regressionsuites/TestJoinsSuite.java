--- conflicted
+++ resolved
@@ -265,483 +265,6 @@
         assertEquals(2, result.getRowCount());
     }
 
-<<<<<<< HEAD
-  /**
-  * Two table NLIJ
-  * @throws NoConnectionsException
-  * @throws IOException
-  * @throws ProcCallException
-  */
- public void testTwoTableIndexInnerWhereJoin() throws NoConnectionsException, IOException, ProcCallException {
-     Client client = this.getClient();
-     client.callProcedure("InsertR3", 1, 5); // eliminated by WHERE
-     client.callProcedure("InsertR3", 1, 1); // eliminated by WHERE
-     client.callProcedure("InsertR3", 2, 2); // Eliminated by JOIN
-     client.callProcedure("InsertR3", 3, 3); // eliminated by WHERE
-     client.callProcedure("InsertR3", 4, 5); // 4,5,4,2
-     client.callProcedure("InsertR2", 1, 3); // 1,5,1,1,3
-     client.callProcedure("InsertR2", 3, 4); // eliminated by WHERE
-     client.callProcedure("InsertR2", 4, 2); // 4,5,4,2
-     VoltTable result = client.callProcedure("@AdHoc", "SELECT * FROM R3 JOIN R2 ON R3.A = R2.A WHERE R3.A > R2.C;")
-                              .getResults()[0];
-     assertEquals(1, result.getRowCount());
-
-     client.callProcedure("InsertP3", 1, 5); // eliminated by WHERE
-     client.callProcedure("InsertP3", 2, 2); // Eliminated by JOIN
-     client.callProcedure("InsertP3", 3, 3); // eliminated by WHERE
-     client.callProcedure("InsertP3", 4, 3); // 4,3,4,2
-     result = client.callProcedure("@AdHoc", "SELECT * FROM P3 JOIN R2 ON P3.A = R2.A WHERE P3.A > R2.C;")
-             .getResults()[0];
-     assertEquals(1, result.getRowCount());
- }
-
-/**
-* Three table NLIJ
-* @throws NoConnectionsException
-* @throws IOException
-* @throws ProcCallException
-*/
-public void testThreeTableIndexInnerMultiJoin() throws NoConnectionsException, IOException, ProcCallException {
-  Client client = this.getClient();
-  client.callProcedure("InsertR1", 1, 1, 1); // 1,3,1,1,1,1,3
-  client.callProcedure("InsertR1", 2, 2, 2); // Eliminated by P1 R1 JOIN
-  client.callProcedure("InsertR1", -1, 3, 3); // -1,0,-1,3,3,4,0 Eliminated by WHERE
-  client.callProcedure("InsertR2", 1, 1); // Eliminated by P1 R2 JOIN
-  client.callProcedure("InsertR2", 1, 3); // 1,3,1,1,1,1,3
-  client.callProcedure("InsertR2", 3, 4); // Eliminated by P1 R2 JOIN
-  client.callProcedure("InsertR2", 4, 0); // Eliminated by WHERE
-  client.callProcedure("InsertP3", 1, 3); // 1,3,1,1,1,1,3
-  client.callProcedure("InsertP3", -1, 0); // Eliminated by WHERE
-  client.callProcedure("InsertP3", 8, 4); // Eliminated by P1 R1 JOIN
-  VoltTable result = client.callProcedure(
-          "@AdHoc", "select * FROM P3 JOIN R1 ON P3.A = R1.A JOIN R2 ON P3.F = R2.C WHERE P3.A > 0")
-                           .getResults()[0];
-  assertEquals(1, result.getRowCount());
-}
-
-  /**
-  * Two table left and right NLJ
-  * @throws NoConnectionsException
-  * @throws IOException
-  * @throws ProcCallException
-  */
-  public void testSeqOuterJoin() throws NoConnectionsException, IOException, ProcCallException {
-    Client client = this.getClient();
-    client.callProcedure("InsertR1", 1, 1, 1);
-    client.callProcedure("InsertR1", 1, 2, 1);
-    client.callProcedure("InsertR1", 2, 2, 2);
-    client.callProcedure("InsertR1", -1, 3, 3);
-    // R1 1st joined with R2 null
-    // R1 2nd joined with R2 null
-    // R1 3rd joined with R2 null
-    // R1 4th joined with R2 null
-    VoltTable result = client.callProcedure(
-            "@AdHoc", "select * FROM R1 LEFT JOIN R2 ON R1.A = R2.C")
-                             .getResults()[0];
-    System.out.println(result.toString());
-    assertEquals(4, result.getRowCount());
-    VoltTableRow row = result.fetchRow(2);
-    assertEquals(2, row.getLong(1));
-
-    client.callProcedure("InsertR2", 1, 1);
-    client.callProcedure("InsertR2", 1, 3);
-    client.callProcedure("InsertR2", 3, null);
-    // R1 1st joined with R2 1st
-    // R1 2nd joined with R2 1st
-    // R1 3rd joined with R2 null
-    // R1 4th joined with R2 null
-    result = client.callProcedure(
-            "@AdHoc", "select * FROM R1 LEFT JOIN R2 ON R1.A = R2.C")
-                             .getResults()[0];
-    System.out.println(result.toString());
-    assertEquals(4, result.getRowCount());
-    result = client.callProcedure(
-            "@AdHoc", "select * FROM R2 RIGHT JOIN R1 ON R1.A = R2.C")
-                             .getResults()[0];
-    System.out.println(result.toString());
-    assertEquals(4, result.getRowCount());
-
-    // Same as above but with partitioned table
-    client.callProcedure("InsertP1", 1, 1);
-    client.callProcedure("InsertP1", 1, 2);
-    client.callProcedure("InsertP1", 2, 2);
-    client.callProcedure("InsertP1", -1, 3);
-    result = client.callProcedure(
-            "@AdHoc", "select * FROM P1 LEFT JOIN R2 ON P1.A = R2.C")
-                             .getResults()[0];
-    System.out.println(result.toString());
-    assertEquals(4, result.getRowCount());
-
-    // R1 1st joined with R2 with R2 1st
-    // R1 2nd joined with R2 null (failed R1.C = 1)
-    // R1 3rd joined with R2 null (failed  R1.A = R2.C)
-    // R1 4th3rd joined with R2 null (failed  R1.A = R2.C)
-    result = client.callProcedure(
-            "@AdHoc", "select * FROM R1 LEFT JOIN R2 ON R1.A = R2.C AND R1.C = 1")
-                             .getResults()[0];
-    assertEquals(4, result.getRowCount());
-    result = client.callProcedure(
-            "@AdHoc", "select * FROM R2 RIGHT JOIN R1 ON R1.A = R2.C AND R1.C = 1")
-                             .getResults()[0];
-    System.out.println(result.toString());
-    assertEquals(4, result.getRowCount());
-    // Same as above but with partitioned table
-    result = client.callProcedure(
-            "@AdHoc", "select * FROM R2 RIGHT JOIN P1 ON P1.A = R2.C AND P1.C = 1")
-                             .getResults()[0];
-    System.out.println(result.toString());
-    assertEquals(4, result.getRowCount());
-
-    // R1 1st joined with R2 null - eliminated by the second join condition
-    // R1 2nd joined with R2 null
-    // R1 3rd joined with R2 null
-    // R1 4th joined with R2 null
-    result = client.callProcedure(
-            "@AdHoc", "select * FROM R1 LEFT JOIN R2 ON R1.A = R2.C AND R2.A = 100")
-                             .getResults()[0];
-    System.out.println(result.toString());
-    assertEquals(4, result.getRowCount());
-
-    // R1 1st - joined with R2 not null and eliminated by the filter condition
-    // R1 2nd - joined with R2 not null and eliminated by the filter condition
-    // R1 3rd - joined with R2 null
-    // R1 4th - joined with R2 null
-    result = client.callProcedure(
-            "@AdHoc", "select * FROM R1 LEFT JOIN R2 ON R1.A = R2.C WHERE R2.A IS NULL")
-                             .getResults()[0];
-    System.out.println(result.toString());
-    assertEquals(2, result.getRowCount());
-    // Same as above but with partitioned table
-    result = client.callProcedure(
-            "@AdHoc", "select * FROM P1 LEFT JOIN R2 ON P1.A = R2.C WHERE R2.A IS NULL")
-                             .getResults()[0];
-    System.out.println(result.toString());
-    assertEquals(2, result.getRowCount());
-
-    // R1 1st - joined with R2 1st row
-    // R1 2nd - joined with R2 null eliminated by the filter condition
-    // R1 3rd - joined with R2 null eliminated by the filter condition
-    // R1 4th - joined with R2 null eliminated by the filter condition
-    result = client.callProcedure(
-            "@AdHoc", "select * FROM R1 LEFT JOIN R2 ON R1.A = R2.C WHERE R1.C = 1")
-                             .getResults()[0];
-    System.out.println(result.toString());
-    assertEquals(1, result.getRowCount());
-
-    // R1 1st - eliminated by the filter condition
-    // R1 2nd - eliminated by the filter condition
-    // R1 3rd - eliminated by the filter condition
-    // R1 3rd - joined with the R2 null
-    result = client.callProcedure(
-            "@AdHoc", "select * FROM R1 LEFT JOIN R2 ON R1.A = R2.C WHERE R1.A = -1")
-                             .getResults()[0];
-    assertEquals(1, result.getRowCount());
-    System.out.println(result.toString());
-    // Same as above but with partitioned table
-    result = client.callProcedure(
-            "@AdHoc", "select * FROM P1 LEFT JOIN R2 ON P1.A = R2.C WHERE P1.A = -1")
-                             .getResults()[0];
-    assertEquals(1, result.getRowCount());
-    System.out.println(result.toString());
-
-    // R1 1st - joined with the R2
-    // R1 1st - joined with the R2
-    // R1 2nd - eliminated by the filter condition
-    // R1 3rd - eliminated by the filter condition
-    result = client.callProcedure(
-            "@AdHoc", "select * FROM R1 LEFT JOIN R2 ON R1.A = R2.C WHERE R1.A = 1")
-                             .getResults()[0];
-    System.out.println(result.toString());
-    assertEquals(2, result.getRowCount());
-
-    // R1 1st - eliminated by the filter condition
-    // R1 2nd - eliminated by the filter condition
-    // R1 3rd - joined with R2 null and pass the filter
-    // R1 4th - joined with R2 null and pass the filter
-    result = client.callProcedure(
-            "@AdHoc", "select * FROM R1 LEFT JOIN R2 ON R1.A = R2.C WHERE R2.A is NULL")
-                             .getResults()[0];
-    System.out.println(result.toString());
-    assertEquals(2, result.getRowCount());
-}
-
-  /**
-  * Two table left and right NLIJ
-  * @throws NoConnectionsException
-  * @throws IOException
-  * @throws ProcCallException
-  */
-  public void testIndexOuterJoin() throws NoConnectionsException, IOException, ProcCallException {
-    Client client = this.getClient();
-    client.callProcedure("InsertR2", 1, 1);
-    client.callProcedure("InsertR2", 2, 2);
-    client.callProcedure("InsertR2", 3, 3);
-    client.callProcedure("InsertR2", 4, 4);
-    // R2 1st joined with R3 null
-    // R2 2nd joined with R3 null
-    // R2 3rd joined with R3 null
-    // R2 4th joined with R3 null
-    VoltTable result = client.callProcedure(
-            "@AdHoc", "select * FROM R2 LEFT JOIN R3 ON R3.A = R2.A")
-                             .getResults()[0];
-    VoltTableRow row = result.fetchRow(2);
-    assertEquals(3, row.getLong(1));
-    System.out.println(result.toString());
-    assertEquals(4, result.getRowCount());
-
-    client.callProcedure("InsertR3", 1, 1);
-    client.callProcedure("InsertR3", 2, 2);
-    client.callProcedure("InsertR3", 5, 5);
-
-    // R2 1st joined with R3 1st
-    // R2 2nd joined with R3 2nd
-    // R2 3rd joined with R3 null
-    // R2 4th joined with R3 null
-    result = client.callProcedure(
-            "@AdHoc", "select * FROM R2 LEFT JOIN R3 ON R3.A = R2.A")
-                             .getResults()[0];
-    System.out.println(result.toString());
-    assertEquals(4, result.getRowCount());
-    result = client.callProcedure(
-            "@AdHoc", "select * FROM R3 RIGHT JOIN R2 ON R3.A = R2.A")
-                             .getResults()[0];
-    System.out.println(result.toString());
-    assertEquals(4, result.getRowCount());
-    // Same as above but with partitioned table
-    client.callProcedure("InsertP2", 1, 1);
-    client.callProcedure("InsertP2", 2, 2);
-    client.callProcedure("InsertP2", 3, 3);
-    client.callProcedure("InsertP2", 4, 4);
-    result = client.callProcedure(
-            "@AdHoc", "select * FROM P2 LEFT JOIN R3 ON R3.A = P2.A")
-                             .getResults()[0];
-    System.out.println(result.toString());
-    assertEquals(4, result.getRowCount());
-
-    // R2 1st joined with R3 NULL R2.C < 0
-    // R2 2nd joined with R3 null R2.C < 0
-    // R2 3rd joined with R3 null R2.C < 0
-    // R2 4th joined with R3 null R2.C < 0
-    result = client.callProcedure(
-            "@AdHoc", "select * FROM R2 LEFT JOIN R3 ON R3.A = R2.A AND R2.C < 0")
-                             .getResults()[0];
-    System.out.println(result.toString());
-    assertEquals(4, result.getRowCount());
-    result = client.callProcedure(
-            "@AdHoc", "select * FROM R3 RIGHT JOIN R2 ON R3.A = R2.A AND R2.C < 0")
-                             .getResults()[0];
-    System.out.println(result.toString());
-    assertEquals(4, result.getRowCount());
-    // Same as above but with partitioned table
-    result = client.callProcedure(
-            "@AdHoc", "select * FROM P2 LEFT JOIN R3 ON R3.A = P2.A AND P2.E < 0")
-                             .getResults()[0];
-    System.out.println(result.toString());
-
-
-    // R2 1st joined with R3 null (eliminated by  R3.A > 1
-    // R2 2nd joined with R3 2nd
-    // R2 3rd joined with R3 null
-    // R2 4th joined with R3 null
-    result = client.callProcedure(
-            "@AdHoc", "select * FROM R2 LEFT JOIN R3 ON R3.A = R2.A AND R3.A > 1")
-                             .getResults()[0];
-    System.out.println(result.toString());
-    assertEquals(4, result.getRowCount());
-    result = client.callProcedure(
-            "@AdHoc", "select * FROM R3 RIGHT JOIN R2 ON R3.A = R2.A AND R3.A > 1")
-                             .getResults()[0];
-    System.out.println(result.toString());
-    assertEquals(4, result.getRowCount());
-
-    // R2 1st joined with R3 1st  but eliminated by  R3.A IS NULL
-    // R2 2nd joined with R3 2nd  but eliminated by  R3.A IS NULL
-    // R2 3rd joined with R3 null
-    // R2 4th joined with R3 null
-    result = client.callProcedure(
-            "@AdHoc", "select * FROM R2 LEFT JOIN R3 ON R3.A = R2.A WHERE R3.A IS NULL")
-                             .getResults()[0];
-    System.out.println(result.toString());
-    assertEquals(2, result.getRowCount());
-    result = client.callProcedure(
-            "@AdHoc", "select * FROM R3 RIGHT JOIN R2 ON R3.A = R2.A WHERE R3.A IS NULL")
-                             .getResults()[0];
-    System.out.println(result.toString());
-    if ( ! isHSQL()) assertEquals(2, result.getRowCount()); //// PENDING HSQL flaw investigation
-    // Same as above but with partitioned table
-    result = client.callProcedure(
-            "@AdHoc", "select * FROM R3 RIGHT JOIN P2 ON R3.A = P2.A WHERE R3.A IS NULL")
-                             .getResults()[0];
-    System.out.println(result.toString());
-    if ( ! isHSQL())  assertEquals(2, result.getRowCount()); //// PENDING HSQL flaw investigation
-
-    // R2 1st eliminated by R2.C < 0
-    // R2 2nd eliminated by R2.C < 0
-    // R2 3rd eliminated by R2.C < 0
-    // R2 4th eliminated by R2.C < 0
-    result = client.callProcedure(
-            "@AdHoc", "select * FROM R2 LEFT JOIN R3 ON R3.A = R2.A WHERE R2.C < 0")
-                             .getResults()[0];
-    System.out.println(result.toString());
-    assertEquals(0, result.getRowCount());
-    // Same as above but with partitioned table
-    result = client.callProcedure(
-            "@AdHoc", "select * FROM P2 LEFT JOIN R3 ON R3.A = P2.A WHERE P2.E < 0")
-                             .getResults()[0];
-    System.out.println(result.toString());
-    assertEquals(0, result.getRowCount());
-
-    // Outer table index scan
-    // R3 1st eliminated by R3.A > 0 where filter
-    // R3 2nd joined with R3 2
-    // R3 3rd joined with R2 null
-    result = client.callProcedure(
-            "@AdHoc", "select * FROM R3 LEFT JOIN R2 ON R3.A = R2.A WHERE R3.A > 1")
-                             .getResults()[0];
-    System.out.println(result.toString());
-    assertEquals(2, result.getRowCount());
-
-}
-
-  /**
-   * Two table left and right NLIJ
-   * @throws NoConnectionsException
-   * @throws IOException
-   * @throws ProcCallException
-   */
-  public void testDistributedOuterJoin() throws NoConnectionsException, IOException, ProcCallException {
-      Client client = this.getClient();
-      client.callProcedure("InsertP2", 1, 1);
-      client.callProcedure("InsertP2", 2, 2);
-      client.callProcedure("InsertP2", 3, 3);
-      client.callProcedure("InsertP2", 4, 4);
-      client.callProcedure("InsertR3", 1, 1);
-      client.callProcedure("InsertR3", 2, 2);
-      client.callProcedure("InsertR3", 4, 4);
-      client.callProcedure("InsertR3", 5, 5);
-      // R3 1st joined with P2 not null and eliminated by P2.A IS NULL
-      // R3 2nd joined with P2 not null and eliminated by P2.A IS NULL
-      // R3 3rd joined with P2 null (P2.A < 3)
-      // R3 4th joined with P2 null
-
-      VoltTable result = client.callProcedure(
-              "@AdHoc", "select *  FROM P2 RIGHT JOIN R3 ON R3.A = P2.A AND P2.A < 3 WHERE P2.A IS NULL")
-              .getResults()[0];
-      System.out.println(result.toString());
-      if ( ! isHSQL()) assertEquals(2, result.getRowCount()); //// PENDING HSQL flaw investigation
-
-      client.callProcedure("InsertP3", 1, 1);
-      client.callProcedure("InsertP3", 2, 2);
-      client.callProcedure("InsertP3", 4, 4);
-      client.callProcedure("InsertP3", 5, 5);
-      // P3 1st joined with P2 not null and eliminated by P2.A IS NULL
-      // P3 2nd joined with P2 not null and eliminated by P2.A IS NULL
-      // P3 3rd joined with P2 null (P2.A < 3)
-      // P3 4th joined with P2 null
-      result = client.callProcedure(
-              "@AdHoc", "select *  FROM P2 RIGHT JOIN P3 ON P3.A = P2.A AND P2.A < 3 WHERE P2.A IS NULL")
-              .getResults()[0];
-      System.out.println(result.toString());
-      if ( ! isHSQL()) assertEquals(2, result.getRowCount()); //// PENDING HSQL flaw investigation
-      // Outer table index scan
-      // P3 1st eliminated by P3.A > 0 where filter
-      // P3 2nd joined with P2 2
-      // P3 3nd joined with P2 4
-      // R3 4th joined with P2 null
-      result = client.callProcedure(
-              "@AdHoc", "select * FROM P3 LEFT JOIN P2 ON P3.A = P2.A WHERE P3.A > 1")
-              .getResults()[0];
-      System.out.println(result.toString());
-      assertEquals(3, result.getRowCount());
-
-}
-
-  /**
-   * IN LIST JOIN/WHERE Expressions
-   * @throws NoConnectionsException
-   * @throws IOException
-   * @throws ProcCallException
-   */
-  public void testInListJoin() throws NoConnectionsException, IOException, ProcCallException {
-      Client client = this.getClient();
-      client.callProcedure("InsertR1", 1, 1, 1);
-      client.callProcedure("InsertR1", 2, 2, 2);
-      client.callProcedure("InsertR1", 3, 3, 3);
-      client.callProcedure("InsertR1", 4, 4, 4);
-      client.callProcedure("InsertR3", 1, 1);
-      client.callProcedure("InsertR3", 2, 2);
-      client.callProcedure("InsertR3", 4, 4);
-      client.callProcedure("InsertR3", 5, 5);
-      client.callProcedure("InsertR3", 6, 6);
-
-      // Outer join - IN LIST is outer table join index expression
-      VoltTable result = client.callProcedure(
-              "@AdHoc", "select *  FROM R3 LEFT JOIN R1 on R3.A = R1.A and R3.A in (1,2)")
-              .getResults()[0];
-      System.out.println(result.toString());
-      assertEquals(5, result.getRowCount());
-      // Outer join - IN LIST is outer table join non-index expression
-      result = client.callProcedure(
-              "@AdHoc", "select *  FROM R3 LEFT JOIN R1 on R3.A = R1.A and R3.C in (1,2)")
-              .getResults()[0];
-      System.out.println(result.toString());
-      assertEquals(5, result.getRowCount());
-      // Inner join - IN LIST is join index expression
-      result = client.callProcedure(
-              "@AdHoc", "select *  FROM R3 JOIN R1 on R3.A = R1.A and R3.A in (1,2)")
-              .getResults()[0];
-      System.out.println(result.toString());
-      assertEquals(2, result.getRowCount());
-
-      // Outer join - IN LIST is inner table join index expression
-      result = client.callProcedure(
-              "@AdHoc", "select *  FROM R1 LEFT JOIN R3 on R3.A = R1.A and R3.A in (1,2)")
-              .getResults()[0];
-      System.out.println(result.toString());
-      assertEquals(4, result.getRowCount());
-
-      // Outer join - IN LIST is inner table join scan expression
-      result = client.callProcedure(
-              "@AdHoc", "select *  FROM R1 LEFT JOIN R3 on R3.A = R1.A and R3.C in (1,2)")
-              .getResults()[0];
-      System.out.println(result.toString());
-      assertEquals(4, result.getRowCount());
-
-      // Outer join - IN LIST is outer table where index expression
-      result = client.callProcedure(
-              "@AdHoc", "select *  FROM R3 LEFT JOIN R1 on R3.A = R1.A WHERE R3.A in (1,2)")
-              .getResults()[0];
-      System.out.println(result.toString());
-      assertEquals(2, result.getRowCount());
-      // Outer join - IN LIST is outer table where scan expression
-      result = client.callProcedure(
-              "@AdHoc", "select *  FROM R3 LEFT JOIN R1 on R3.A = R1.A WHERE R3.C in (1,2)")
-              .getResults()[0];
-      System.out.println(result.toString());
-      assertEquals(2, result.getRowCount());
-      // Inner join - IN LIST is where index expression
-      result = client.callProcedure(
-              "@AdHoc", "select *  FROM R3 JOIN R1 on R3.A = R1.A WHERE R3.A in (1,2)")
-              .getResults()[0];
-      System.out.println(result.toString());
-      assertEquals(2, result.getRowCount());
-      // Inner join - IN LIST is where scan expression
-      result = client.callProcedure(
-              "@AdHoc", "select *  FROM R3 JOIN R1 on R3.A = R1.A WHERE R3.C in (1,2)")
-              .getResults()[0];
-      System.out.println(result.toString());
-      assertEquals(2, result.getRowCount());
-      // Outer join - IN LIST is inner table where index expression
-      result = client.callProcedure(
-              "@AdHoc", "select *  FROM R1 LEFT JOIN R3 on R3.A = R1.A WHERE R3.A in (1,2)")
-              .getResults()[0];
-      System.out.println(result.toString());
-      assertEquals(2, result.getRowCount());
-
-  }
-
-    static public junit.framework.Test suite() {
-=======
     /**
      * Two table NLIJ
      * @throws NoConnectionsException
@@ -1222,7 +745,6 @@
 
     static public junit.framework.Test suite()
     {
->>>>>>> 7a11281f
         VoltServerConfig config = null;
         MultiConfigSuiteBuilder builder = new MultiConfigSuiteBuilder(TestJoinsSuite.class);
         VoltProjectBuilder project = new VoltProjectBuilder();
