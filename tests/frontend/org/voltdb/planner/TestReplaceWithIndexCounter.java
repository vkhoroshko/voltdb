/* This file is part of VoltDB.
 * Copyright (C) 2008-2012 VoltDB Inc.
 *
 * Permission is hereby granted, free of charge, to any person obtaining
 * a copy of this software and associated documentation files (the
 * "Software"), to deal in the Software without restriction, including
 * without limitation the rights to use, copy, modify, merge, publish,
 * distribute, sublicense, and/or sell copies of the Software, and to
 * permit persons to whom the Software is furnished to do so, subject to
 * the following conditions:
 *
 * The above copyright notice and this permission notice shall be
 * included in all copies or substantial portions of the Software.
 *
 * THE SOFTWARE IS PROVIDED "AS IS", WITHOUT WARRANTY OF ANY KIND,
 * EXPRESS OR IMPLIED, INCLUDING BUT NOT LIMITED TO THE WARRANTIES OF
 * MERCHANTABILITY, FITNESS FOR A PARTICULAR PURPOSE AND NONINFRINGEMENT.
 * IN NO EVENT SHALL THE AUTHORS BE LIABLE FOR ANY CLAIM, DAMAGES OR
 * OTHER LIABILITY, WHETHER IN AN ACTION OF CONTRACT, TORT OR OTHERWISE,
 * ARISING FROM, OUT OF OR IN CONNECTION WITH THE SOFTWARE OR THE USE OR
 * OTHER DEALINGS IN THE SOFTWARE.
 */

package org.voltdb.planner;

import java.util.List;

import junit.framework.TestCase;

import org.voltdb.catalog.CatalogMap;
import org.voltdb.catalog.Cluster;
import org.voltdb.catalog.Table;
import org.voltdb.plannodes.AbstractPlanNode;
import org.voltdb.plannodes.AggregatePlanNode;
import org.voltdb.plannodes.IndexCountPlanNode;
import org.voltdb.plannodes.IndexScanPlanNode;
import org.voltdb.plannodes.SeqScanPlanNode;
import org.voltdb.plannodes.TableCountPlanNode;

public class TestReplaceWithIndexCounter extends TestCase {
    private PlannerTestAideDeCamp aide;

    private List<AbstractPlanNode> compile(String sql, int paramCount,
                                     boolean singlePartition)
    {
        List<AbstractPlanNode> pn = null;
        try {
            pn = aide.compile(sql, paramCount, singlePartition);
        }
        catch (NullPointerException ex) {
            throw ex;
        }
        catch (Exception ex) {
            ex.printStackTrace();
            fail();
        }
        assertTrue(pn != null);
        assertFalse(pn.isEmpty());
        return pn;
    }

    @Override
    protected void setUp() throws Exception {
        aide = new PlannerTestAideDeCamp(getClass().getResource("testplans-indexcounter-ddl.sql"),
                                         "testindexcounter");

        // Set all tables except for P1 to non-replicated.
        Cluster cluster = aide.getCatalog().getClusters().get("cluster");
        CatalogMap<Table> tmap = cluster.getDatabases().get("database").getTables();
        for (Table t : tmap) {
            if (t.getTypeName().equalsIgnoreCase("p1")) {
                t.setIsreplicated(false);
                t.setPartitioncolumn(t.getColumns().get("ID"));
            } else {
                t.setIsreplicated(true);
            }
        }
    }

    @Override
    protected void tearDown() throws Exception {
        super.tearDown();
        aide.tearDown();
    }

    // DOES NOT support the cases down below right now

    // This is treated as new TABLE COUNT plan for replicated table
    public void testCountStar000() {
        List<AbstractPlanNode> pn = compile("SELECT count(*) from T1", 0, false);
        AbstractPlanNode p = pn.get(0).getChild(0);
        assertTrue(p instanceof TableCountPlanNode);
    }
    // This is treated as new TABLE COUNT plan for partitioned table
    public void testCountStar001() {
        List<AbstractPlanNode> pn = compile("SELECT count(*) from P1", 0, false);
        AbstractPlanNode p = pn.get(0).getChild(0);
        // AGGREGATE_SUM
        assertTrue(p instanceof AggregatePlanNode);
        p = pn.get(1).getChild(0);
        assertTrue(p instanceof TableCountPlanNode);
    }

    public void testCountStar002() {
        List<AbstractPlanNode> pn = compile("SELECT POINTS, count(*) from T1 Group by POINTS", 0, false);
        AbstractPlanNode p = pn.get(0).getChild(0);
        assertTrue(p instanceof AggregatePlanNode);
        p = p.getChild(0);
        assertTrue(p instanceof SeqScanPlanNode);
    }

    // This is generated as an IndexScan which can't be converted into an index count,
    // rather than as the same table count as "SELECT count(*) from T1".
    // The meaningless "order by" here fools the planner.
    // We should fix this later by generally ignoring the "order by" clause on non-grouped aggregate queries.
    public void testCountStar01() {
        List<AbstractPlanNode> pn = compile("SELECT count(*) from T1 ORDER BY POINTS ASC", 0, false);
        checkIndexCounter(pn, false);
    }

    public void testCountStar02() {
        List<AbstractPlanNode> pn = compile("SELECT P1.ID, P2.P2_ID from P1, P2 where P1.ID >= P2.P2_ID order by P1.ID, P2.P2_ID limit 10", 0, false);
        checkIndexCounter(pn, false);
    }

<<<<<<< HEAD
    public void testCountStar03() {
        List<AbstractPlanNode> pn = compile("SELECT count(*) from T1 ORDER BY POINTS DESC", 0, false);
        checkIndexCounter(pn, false);
    }

=======
>>>>>>> 5316b91e
    public void testCountStar04() {
        List<AbstractPlanNode> pn = compile("SELECT count(*) from T1 WHERE POINTS = ?", 1, false);
        checkIndexCounter(pn, false);
    }

    public void testCountStar05() {
        List<AbstractPlanNode> pn = compile("SELECT count(*) from T1 WHERE POINTS < ? ORDER BY ID DESC", 0, false);
        checkIndexCounter(pn, true);
    }

    public void testCountStar06() {
        List<AbstractPlanNode> pn = compile("SELECT count(*) from T1 WHERE POINTS >= 3 AND AGE = ?", 1, false);
        checkIndexCounter(pn, false);
    }

    public void testCountStar07() {
        List<AbstractPlanNode> pn = compile("SELECT count(*) from T2 WHERE USERNAME ='XIN' AND AGE = 3 AND POINTS < ?", 1, false);
        checkIndexCounter(pn, false);
    }

    public void testCountStar08() {
        List<AbstractPlanNode> pn = compile("SELECT count(*) from T2 WHERE USERNAME >'XIN' AND POINTS = ?", 1, false);
        checkIndexCounter(pn, false);
    }

    public void testCountStar10() {
        List<AbstractPlanNode> pn = compile("SELECT count(*) from T2 WHERE USERNAME ='XIN' AND POINTS > ?", 1, false);
        checkIndexCounter(pn, false);
    }

    // Down below are cases that we can replace
    public void testCountStar11() {
        List<AbstractPlanNode> pn = compile("SELECT count(*) from T1 WHERE POINTS < 4", 0, false);
        checkIndexCounter(pn, true);
    }

    public void testCountStar12() {
        List<AbstractPlanNode> pn = compile("SELECT count(*) from T1 WHERE POINTS < ?", 1, false);
        checkIndexCounter(pn, true);
    }

    public void testCountStar13() {
        List<AbstractPlanNode> pn = compile("SELECT count(*) from T1 WHERE POINTS >= 3", 0, false);
        checkIndexCounter(pn, true);
    }

    public void testCountStar14() {
        List<AbstractPlanNode> pn = compile("SELECT count(*) from T1 WHERE POINTS > 3 AND POINTS <= 6", 0, false);
        checkIndexCounter(pn, true);
    }

    public void testCountStar15() {
        List<AbstractPlanNode> pn = compile("SELECT count(*) from T1 WHERE POINTS > ? AND POINTS < ?", 2, false);
        checkIndexCounter(pn, true);
    }

    public void testCountStar16() {
        List<AbstractPlanNode> pn = compile("SELECT count(*) from T2 WHERE USERNAME ='XIN' AND POINTS >= ? AND POINTS <= ?", 2, false);
        checkIndexCounter(pn, true);
    }

    public void testCountStar17() {
        List<AbstractPlanNode> pn = compile("SELECT count(*) from T2 WHERE USERNAME ='XIN' AND POINTS < ?", 1, false);
        checkIndexCounter(pn, true);
    }

    public void testCountStar18() {
        List<AbstractPlanNode> pn = compile("SELECT count(*) from T2 WHERE USERNAME ='XIN'", 0, false);
        checkIndexCounter(pn, false);
    }

    // Planner bug with Constant value overflow
    public void testCountStar19() {
        List<AbstractPlanNode> pn = compile("SELECT count(*) from T2 WHERE USERNAME ='XIN' AND POINTS >= 3 AND POINTS <= 600000000000000000000000000", 0, false);
        AbstractPlanNode p = pn.get(0).getChild(0);
        assertTrue((p instanceof IndexCountPlanNode) == false);
    }
    // test with group by with Replicated table
    public void testCountStar20() {
        List<AbstractPlanNode> pn = compile("SELECT AGE, count(*) from T2 WHERE USERNAME ='XIN' AND POINTS < 1 Group by AGE", 0, false);
        for ( AbstractPlanNode nd : pn)
            System.out.println("PlanNode Explan string:\n" + nd.toExplainPlanString());
        AbstractPlanNode p = pn.get(0).getChild(0);
        assertTrue(p instanceof AggregatePlanNode);
        p = p.getChild(0);
        assertTrue(p instanceof IndexScanPlanNode);
    }

    // test with group by with Partitioned table
    public void testCountStar21() {
        List<AbstractPlanNode> pn = compile("SELECT RATIO, count(*) from P1 WHERE NUM < 1 Group by RATIO", 0, false);
        for ( AbstractPlanNode nd : pn)
            System.out.println("PlanNode Explan string:\n" + nd.toExplainPlanString());
        AbstractPlanNode p = pn.get(0).getChild(0);
        assertTrue(p instanceof AggregatePlanNode);
        p = pn.get(1).getChild(0);
        assertTrue(p instanceof AggregatePlanNode);
        p = p.getChild(0);
        assertTrue(p instanceof IndexScanPlanNode);
    }

    // Test counting index feature with partitioned table
    public void testCountStar22() {
        List<AbstractPlanNode> pn = compile("SELECT count(*) from P1 WHERE NUM < ?", 1, false);
        for ( AbstractPlanNode nd : pn)
            System.out.println("PlanNode Explan string:\n" + nd.toExplainPlanString());
        AbstractPlanNode p = pn.get(0).getChild(0);
        assertTrue(p instanceof AggregatePlanNode);
        p = pn.get(1).getChild(0);
        assertTrue(p instanceof IndexCountPlanNode);
    }

    public void testCountStar23() {
        List<AbstractPlanNode> pn = compile("SELECT count(*) from T1 WHERE POINTS < 4 ORDER BY POINTS DESC", 0, false);
        AbstractPlanNode p = pn.get(0).getChild(0);
        assertTrue(p instanceof IndexCountPlanNode);
    }

    /**
     * Check Whether or not the original plan is replaced with CountingIndexPlanNode.
     *
     * @param pn
     *            The generated plan
     * @param isReplaceable
     *            Whether or not the original plan is replaced with CountingIndexPlanNode
     */
    private void checkIndexCounter(List<AbstractPlanNode> pn, boolean isReplaceable) {
        assertTrue(pn.size() > 0);

        for ( AbstractPlanNode nd : pn) {
            System.out.println("PlanNode Explan string:\n" + nd.toExplainPlanString());
        }
        AbstractPlanNode p = pn.get(0).getChild(0);
        if (isReplaceable)
            assertTrue(p instanceof IndexCountPlanNode);
        else
            assertTrue((p instanceof IndexCountPlanNode) == false);

    }
}<|MERGE_RESOLUTION|>--- conflicted
+++ resolved
@@ -123,14 +123,6 @@
         checkIndexCounter(pn, false);
     }
 
-<<<<<<< HEAD
-    public void testCountStar03() {
-        List<AbstractPlanNode> pn = compile("SELECT count(*) from T1 ORDER BY POINTS DESC", 0, false);
-        checkIndexCounter(pn, false);
-    }
-
-=======
->>>>>>> 5316b91e
     public void testCountStar04() {
         List<AbstractPlanNode> pn = compile("SELECT count(*) from T1 WHERE POINTS = ?", 1, false);
         checkIndexCounter(pn, false);
