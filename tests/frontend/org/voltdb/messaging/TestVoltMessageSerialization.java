--- conflicted
+++ resolved
@@ -119,15 +119,8 @@
     }
 
     public void testFragmentTaskWithTwoFrags() throws IOException {
-<<<<<<< HEAD
         Object[] params1 = {(Integer)10, (Double)10.1};
         Object[] params2 = {(Integer)20, (Double)20.2};
-=======
-        DBBPool pool = new DBBPool();
-
-        Object[] params1 = {10, 10.1};
-        Object[] params2 = {20, 20.2};
->>>>>>> 131baec2
 
         ParameterSet param_set1 = new ParameterSet();
         param_set1.setParameters(params1);
