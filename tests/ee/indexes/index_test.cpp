/* This file is part of VoltDB.
 * Copyright (C) 2008-2012 VoltDB Inc.
 *
 * This file contains original code and/or modifications of original code.
 * Any modifications made by VoltDB Inc. are licensed under the following
 * terms and conditions:
 *
 * Permission is hereby granted, free of charge, to any person obtaining
 * a copy of this software and associated documentation files (the
 * "Software"), to deal in the Software without restriction, including
 * without limitation the rights to use, copy, modify, merge, publish,
 * distribute, sublicense, and/or sell copies of the Software, and to
 * permit persons to whom the Software is furnished to do so, subject to
 * the following conditions:
 *
 * The above copyright notice and this permission notice shall be
 * included in all copies or substantial portions of the Software.
 *
 * THE SOFTWARE IS PROVIDED "AS IS", WITHOUT WARRANTY OF ANY KIND,
 * EXPRESS OR IMPLIED, INCLUDING BUT NOT LIMITED TO THE WARRANTIES OF
 * MERCHANTABILITY, FITNESS FOR A PARTICULAR PURPOSE AND NONINFRINGEMENT.
 * IN NO EVENT SHALL THE AUTHORS BE LIABLE FOR ANY CLAIM, DAMAGES OR
 * OTHER LIABILITY, WHETHER IN AN ACTION OF CONTRACT, TORT OR OTHERWISE,
 * ARISING FROM, OUT OF OR IN CONNECTION WITH THE SOFTWARE OR THE USE OR
 * OTHER DEALINGS IN THE SOFTWARE.
 */
/* Copyright (C) 2008 by H-Store Project
 * Brown University
 * Massachusetts Institute of Technology
 * Yale University
 *
 * Permission is hereby granted, free of charge, to any person obtaining
 * a copy of this software and associated documentation files (the
 * "Software"), to deal in the Software without restriction, including
 * without limitation the rights to use, copy, modify, merge, publish,
 * distribute, sublicense, and/or sell copies of the Software, and to
 * permit persons to whom the Software is furnished to do so, subject to
 * the following conditions:
 *
 * The above copyright notice and this permission notice shall be
 * included in all copies or substantial portions of the Software.
 *
 * THE SOFTWARE IS PROVIDED "AS IS", WITHOUT WARRANTY OF ANY KIND,
 * EXPRESS OR IMPLIED, INCLUDING BUT NOT LIMITED TO THE WARRANTIES OF
 * MERCHANTABILITY, FITNESS FOR A PARTICULAR PURPOSE AND NONINFRINGEMENT
 * IN NO EVENT SHALL THE AUTHORS BE LIABLE FOR ANY CLAIM, DAMAGES OR
 * OTHER LIABILITY, WHETHER IN AN ACTION OF CONTRACT, TORT OR OTHERWISE,
 * ARISING FROM, OUT OF OR IN CONNECTION WITH THE SOFTWARE OR THE USE OR
 * OTHER DEALINGS IN THE SOFTWARE.
 */

#include <boost/foreach.hpp>

#include "harness.h"
#include "common/common.h"
#include "common/NValue.hpp"
#include "common/ValueFactory.hpp"
#include "common/debuglog.h"
#include "common/SerializableEEException.h"
#include "common/tabletuple.h"
#include "storage/table.h"
#include "storage/temptable.h"
#include "storage/persistenttable.h"
#include "storage/tablefactory.h"
#include "storage/tableiterator.h"
#include "storage/tableutil.h"
#include "indexes/tableindex.h"
#include "indexes/tableindexfactory.h"
#include "execution/VoltDBEngine.h"
#include "common/ThreadLocalPool.h"


using namespace std;
using namespace voltdb;

#define NUM_OF_COLUMNS 5
#define NUM_OF_TUPLES 1000
#define NUM_OF_WIDE_TUPLES 5
#define PKEY_ID 100
#define INT_UNIQUE_ID 101
#define INT_MULTI_ID 102
#define INTS_UNIQUE_ID 103
#define INTS_MULTI_ID 104

class IndexTest : public Test {
public:
    IndexTest() : table(NULL) {}
    ~IndexTest()
    {
        delete table;
        delete[] m_exceptionBuffer;
        delete m_engine;
    }

    void initWideTable(string name)
    {
        int num_of_columns = 100;
        CatalogId database_id = 1000;
        vector<boost::shared_ptr<const TableColumn> > columns;
        vector<string> columnNames(num_of_columns);

        vector<ValueType> columnTypes(num_of_columns, VALUE_TYPE_BIGINT);
        vector<int32_t> columnLengths(num_of_columns, NValue::getTupleStorageSize(VALUE_TYPE_BIGINT));
        vector<bool> columnAllowNull(num_of_columns, false);

        char buffer[32];
        for (int ctr = 0; ctr < num_of_columns; ctr++)
        {
            snprintf(buffer, 32, "column%02d", ctr);
            columnNames[ctr] = buffer;
        }

        TupleSchema* schema =
            TupleSchema::createTupleSchema(columnTypes,
                                           columnLengths,
                                           columnAllowNull,
                                           true);

        // make up 40 column index (320 byte key). this is intentionally arranged to
        // not be all consecutive columns and not strictly ordered from left to right
        vector<int> pkey_column_indices;
        pkey_column_indices.push_back(0);
        pkey_column_indices.push_back(1);
        pkey_column_indices.push_back(2);
        pkey_column_indices.push_back(3);
        pkey_column_indices.push_back(4);
        pkey_column_indices.push_back(5);
        pkey_column_indices.push_back(6);
        pkey_column_indices.push_back(7);
        pkey_column_indices.push_back(8);
        pkey_column_indices.push_back(9); // 10

        pkey_column_indices.push_back(10);
        pkey_column_indices.push_back(11);
        pkey_column_indices.push_back(12);
        pkey_column_indices.push_back(13);
        pkey_column_indices.push_back(14);
        pkey_column_indices.push_back(15);
        pkey_column_indices.push_back(16);
        pkey_column_indices.push_back(17);
        pkey_column_indices.push_back(18);
        pkey_column_indices.push_back(19);

        pkey_column_indices.push_back(20);
        pkey_column_indices.push_back(21);
        pkey_column_indices.push_back(22);
        pkey_column_indices.push_back(23);
        pkey_column_indices.push_back(24);
        pkey_column_indices.push_back(25);
        pkey_column_indices.push_back(26);
        pkey_column_indices.push_back(27);
        pkey_column_indices.push_back(28);
        pkey_column_indices.push_back(29);

        pkey_column_indices.push_back(30);
        pkey_column_indices.push_back(31);
        pkey_column_indices.push_back(32);
        pkey_column_indices.push_back(33);
        pkey_column_indices.push_back(34);
        pkey_column_indices.push_back(35);
        pkey_column_indices.push_back(36);
        pkey_column_indices.push_back(37);
        pkey_column_indices.push_back(38);
        pkey_column_indices.push_back(39);


        TableIndexScheme pkeyScheme(name,
                                    BALANCED_TREE_INDEX,
                                    pkey_column_indices, TableIndex::simplyIndexColumns(),
                                    true, true, schema);
        vector<TableIndexScheme> indexes;
        indexes.push_back(pkeyScheme);

        m_engine = new VoltDBEngine();
        m_exceptionBuffer = new char[4096];
        m_engine->setBuffers( NULL, 0, NULL, 0, m_exceptionBuffer, 4096);
        m_engine->initialize(0, 0, 0, 0, "", DEFAULT_TEMP_TABLE_MEMORY, 1);
        table = dynamic_cast<PersistentTable*>(
            TableFactory::getPersistentTable(database_id, "test_wide_table",
                                             schema, columnNames,
                                             -1, false, false));

        TableIndex *pkeyIndex = TableIndexFactory::TableIndexFactory::getInstance(pkeyScheme);
        assert(pkeyIndex);
        table->addIndex(pkeyIndex);
        table->setPrimaryKeyIndex(pkeyIndex);

        for (int64_t row = 1; row <= NUM_OF_WIDE_TUPLES; ++row)
        {
            setWideTableToRow(table->tempTuple(), row);
            bool result = table->insertTuple(table->tempTuple());
            assert(result || !"Insert on init wide table failed");
        }
    }

    void makeColsForRow_00(int offset, int64_t row, TableTuple &tuple) {
        for (int i = 0; i < 10; i++, offset++)
            tuple.setNValue(offset, ValueFactory::getBigIntValue(static_cast<int64_t>((row << 32) + i)));
    }
    void makeColsForRow_10(int offset, int64_t row, TableTuple &tuple) {
        for (int i = 10; i < 20; i++, offset++)
            tuple.setNValue(offset, ValueFactory::getBigIntValue(static_cast<int64_t>(i + (row % 2))));
    }
    void makeColsForRow_20(int offset, int64_t row, TableTuple &tuple) {
        for (int i = 20; i < 30; i++, offset++)
            tuple.setNValue(offset, ValueFactory::getBigIntValue(static_cast<int64_t>(i + (row % 3))));
    }
    void makeColsForRow_30(int offset, int64_t row, TableTuple &tuple) {
        for (int i = 30; i < 40; i++, offset++)
            tuple.setNValue(offset, ValueFactory::getBigIntValue(static_cast<int64_t>(i + (row % 4))));
    }
    void makeColsForRow_40(int offset, int64_t row, TableTuple &tuple) {
        for (int i = 40; i < 50; i++, offset++)
            tuple.setNValue(offset, ValueFactory::getBigIntValue(static_cast<int64_t>(i + (row % 5))));
    }
    void makeColsForRow_50(int offset, int64_t row, TableTuple &tuple) {
        for (int i = 50; i < 60; i++, offset++)
            tuple.setNValue(offset, ValueFactory::getBigIntValue(static_cast<int64_t>(i + (row % 6))));
    }
    void makeColsForRow_60(int offset, int64_t row, TableTuple &tuple) {
        for (int i = 60; i < 70; i++, offset++)
            tuple.setNValue(offset, ValueFactory::getBigIntValue(static_cast<int64_t>(i + (row % 7))));
    }
    void makeColsForRow_70(int offset, int64_t row, TableTuple &tuple) {
        for (int i = 70; i < 80; i++, offset++)
            tuple.setNValue(offset, ValueFactory::getBigIntValue(static_cast<int64_t>(i + (row % 8))));
    }
    void makeColsForRow_80(int offset, int64_t row, TableTuple &tuple) {
        for (int i = 80; i < 90; i++, offset++)
            tuple.setNValue(offset, ValueFactory::getBigIntValue(static_cast<int64_t>(i + (row % 9))));
    }
    void makeColsForRow_90(int offset, int64_t row, TableTuple &tuple) {
        for (int i = 90; i < 100; i++, offset++)
            tuple.setNValue(offset, ValueFactory::getBigIntValue(static_cast<int64_t>(i + (row % 10))));
    }

    /*
     * populate a tuple with the wide table schema.
     */
    void setWideTableToRow(TableTuple &tuple, int64_t row) {
        makeColsForRow_00(0, row, tuple);
        makeColsForRow_10(10, row, tuple);
        makeColsForRow_20(20, row, tuple);
        makeColsForRow_30(30, row, tuple);
        makeColsForRow_40(40, row, tuple);
        makeColsForRow_50(50, row, tuple);
        makeColsForRow_60(60, row, tuple);
        makeColsForRow_70(70, row, tuple);
        makeColsForRow_80(80, row, tuple);
        makeColsForRow_90(90, row, tuple);
    }

    /*
     * populate a tuple with the wide index schema using
     * the expression used to generate a table value for the
     * corresponding table columns in init_wide_table
     */
    void setWideIndexToRow(TableTuple &tuple, int64_t row) {
        makeColsForRow_00(0,  row, tuple);
        makeColsForRow_10(10, row, tuple);
        makeColsForRow_20(20, row, tuple);
        makeColsForRow_30(30, row, tuple);
    }

    void init(std::string name, TableIndexType type, std::vector<int32_t> &ix_columnIndices,
              std::vector<ValueType> &ix_columnTypes, bool unique)
    {
        bool countable = true;
        TupleSchema *initiallyNullTupleSchema = NULL;
        TableIndexScheme index(name, type,
                               ix_columnIndices, TableIndex::simplyIndexColumns(),
                               unique, countable, initiallyNullTupleSchema);

        CatalogId database_id = 1000;
        vector<boost::shared_ptr<const TableColumn> > columns;

        vector<string> columnNames(NUM_OF_COLUMNS);

        char buffer[32];
        vector<ValueType> columnTypes(NUM_OF_COLUMNS, VALUE_TYPE_BIGINT);
        vector<int32_t>
            columnLengths(NUM_OF_COLUMNS,
                          NValue::getTupleStorageSize(VALUE_TYPE_BIGINT));
        vector<bool> columnAllowNull(NUM_OF_COLUMNS, false);
        for (int ctr = 0; ctr < NUM_OF_COLUMNS; ctr++)
        {
            snprintf(buffer, 32, "column%02d", ctr);
            columnNames[ctr] = buffer;
        }
        TupleSchema* schema =
            TupleSchema::createTupleSchema(columnTypes,
                                           columnLengths,
                                           columnAllowNull,
                                           true);

        index.tupleSchema = schema;
        vector<int> pkey_column_indices;
        vector<ValueType> pkey_column_types;
        pkey_column_indices.push_back(0);
        pkey_column_indices.push_back(1);

        TableIndexScheme pkeyScheme("idx_pkey", BALANCED_TREE_INDEX,
                                    pkey_column_indices, TableIndex::simplyIndexColumns(),
                                    true, true, schema);

        vector<TableIndexScheme> indexes;
        indexes.push_back(index);
        m_engine = new VoltDBEngine();
        m_exceptionBuffer = new char[4096];
        m_engine->setBuffers( NULL, 0, NULL, 0, m_exceptionBuffer, 4096);
        m_engine->initialize(0, 0, 0, 0, "", DEFAULT_TEMP_TABLE_MEMORY, 1);
        table = dynamic_cast<PersistentTable*>(TableFactory::getPersistentTable(database_id, (const string)"test_table", schema, columnNames));

        TableIndex *pkeyIndex = TableIndexFactory::TableIndexFactory::getInstance(pkeyScheme);
        assert(pkeyIndex);
        table->addIndex(pkeyIndex);
        table->setPrimaryKeyIndex(pkeyIndex);

        // add other indexes
        BOOST_FOREACH(TableIndexScheme &scheme, indexes) {
            TableIndex *index = TableIndexFactory::getInstance(scheme);
            assert(index);
            table->addIndex(index);
        }

        for (int64_t i = 1; i <= NUM_OF_TUPLES; ++i)
        {
            TableTuple &tuple = table->tempTuple();
            tuple.setNValue(0, ValueFactory::getBigIntValue(i));
            tuple.setNValue(1, ValueFactory::getBigIntValue(i % 2));
            tuple.setNValue(2, ValueFactory::getBigIntValue(i % 3));
            tuple.setNValue(3, ValueFactory::getBigIntValue(i + 20));
            tuple.setNValue(4, ValueFactory::getBigIntValue(i * 11));
            assert(true == table->insertTuple(tuple));
        }
    }


    void verifyWideRow(TableTuple &tuple, int64_t row) {
        for (int i = 0; i < 10; i++)
            EXPECT_TRUE(ValueFactory::getBigIntValue(static_cast<int64_t>((row << 32) + i))
                        .op_equals(tuple.getNValue(i)).isTrue());

        for (int i = 10; i < 20; i++)
            EXPECT_TRUE(ValueFactory::getBigIntValue(static_cast<int64_t>(i + (row % 2)))
                        .op_equals(tuple.getNValue(i)).isTrue());

        for (int i = 20; i < 30; i++)
            EXPECT_TRUE(ValueFactory::getBigIntValue(static_cast<int64_t>(i + (row % 3)))
                        .op_equals(tuple.getNValue(i)).isTrue());

        for (int i = 30; i < 40; i++)
            EXPECT_TRUE(ValueFactory::getBigIntValue(static_cast<int64_t>(i + (row % 4)))
                        .op_equals(tuple.getNValue(i)).isTrue());

        for (int i = 40; i < 50; i++)
            EXPECT_TRUE(ValueFactory::getBigIntValue(static_cast<int64_t>(i + (row % 5)))
                        .op_equals(tuple.getNValue(i)).isTrue());

        for (int i = 50; i < 60; i++)
            EXPECT_TRUE(ValueFactory::getBigIntValue(static_cast<int64_t>(i + (row % 6)))
                        .op_equals(tuple.getNValue(i)).isTrue());

        for (int i = 60; i < 70; i++)
            EXPECT_TRUE(ValueFactory::getBigIntValue(static_cast<int64_t>(i + (row % 7)))
                        .op_equals(tuple.getNValue(i)).isTrue());

        for (int i = 70; i < 80; i++)
            EXPECT_TRUE(ValueFactory::getBigIntValue(static_cast<int64_t>(i + (row % 8)))
                        .op_equals(tuple.getNValue(i)).isTrue());

        for (int i = 80; i < 90; i++)
            EXPECT_TRUE(ValueFactory::getBigIntValue(static_cast<int64_t>(i + (row % 9)))
                        .op_equals(tuple.getNValue(i)).isTrue());

        for (int i = 90; i < 100; i++)
            EXPECT_TRUE(ValueFactory::getBigIntValue(static_cast<int64_t>(i + (row % 10)))
                        .op_equals(tuple.getNValue(i)).isTrue());
    }

protected:
    PersistentTable* table;
    char* m_exceptionBuffer;
    VoltDBEngine* m_engine;
    ThreadLocalPool m_pool;
};

TEST_F(IndexTest, IntUnique) {
    vector<int> iu_column_indices;
    vector<ValueType> iu_column_types;
    iu_column_indices.push_back(3);
    iu_column_types.push_back(VALUE_TYPE_BIGINT);

    init("iu",
         BALANCED_TREE_INDEX,
         iu_column_indices,
         iu_column_types,
         true);
    TableIndex* index = table->index("iu");
    EXPECT_EQ(true, index != NULL);

    //EXPECT_EQ( 38528, index->getMemoryEstimate());

    // TODO
}

<<<<<<< HEAD
TEST_F(IndexTest, ArrayUnique) {
    vector<int> iu_column_indices;
    vector<ValueType> iu_column_types;
    iu_column_indices.push_back(0);
    iu_column_types.push_back(VALUE_TYPE_BIGINT);
    init("iu2",
         HASH_TABLE_INDEX,
         iu_column_indices,
         iu_column_types,
         true);
    TableIndex* index = table->index("iu2");
    EXPECT_EQ(true, index != NULL);

    TableTuple tuple(table->schema());
    vector<ValueType> keyColumnTypes(1, VALUE_TYPE_BIGINT);
    vector<int32_t>
        keyColumnLengths(1, NValue::getTupleStorageSize(VALUE_TYPE_BIGINT));
    vector<bool> keyColumnAllowNull(1, true);
    TupleSchema* keySchema =
        TupleSchema::createTupleSchema(keyColumnTypes,
                                       keyColumnLengths,
                                       keyColumnAllowNull,
                                       true);
    TableTuple searchkey(keySchema);
    searchkey.move(new char[searchkey.tupleLength()]);
    searchkey.setNValue(0, ValueFactory::getBigIntValue(static_cast<int64_t>(50)));
    EXPECT_TRUE(index->moveToKey(&searchkey));
    tuple = index->nextValueAtKey();
    EXPECT_FALSE(tuple.isNullTuple());

    EXPECT_TRUE(ValueFactory::getBigIntValue(50).op_equals(tuple.getNValue(0)).isTrue());
    EXPECT_TRUE(ValueFactory::getBigIntValue(50 % 2).op_equals(tuple.getNValue(1)).isTrue());
    EXPECT_TRUE(ValueFactory::getBigIntValue(50 % 3).op_equals(tuple.getNValue(2)).isTrue());
    EXPECT_TRUE(ValueFactory::getBigIntValue(50 + 20).op_equals(tuple.getNValue(3)).isTrue());
    EXPECT_TRUE(ValueFactory::getBigIntValue(50 * 11).op_equals(tuple.getNValue(4)).isTrue());

    tuple = index->nextValueAtKey();
    EXPECT_TRUE(tuple.isNullTuple());

    searchkey.setNValue(0, ValueFactory::getBigIntValue(static_cast<int64_t>(1001)));
    EXPECT_FALSE(index->moveToKey(&searchkey));
    tuple = index->nextValueAtKey();
    EXPECT_TRUE(tuple.isNullTuple());

    TableTuple &tmptuple = table->tempTuple();
    tmptuple.
        setNValue(0, ValueFactory::getBigIntValue(static_cast<int64_t>(1234)));
    tmptuple.setNValue(1, ValueFactory::getBigIntValue(0));
    tmptuple.
        setNValue(2, ValueFactory::getBigIntValue(static_cast<int64_t>(3333)));
    tmptuple.
        setNValue(3, ValueFactory::getBigIntValue(static_cast<int64_t>(-200)));
    tmptuple.
        setNValue(4, ValueFactory::getBigIntValue(static_cast<int64_t>(550)));
    EXPECT_EQ(true, table->insertTuple(tmptuple));
    tmptuple.
        setNValue(0, ValueFactory::getBigIntValue(static_cast<int64_t>(1234)));
    tmptuple.
        setNValue(1, ValueFactory::getBigIntValue(0));
    tmptuple.
        setNValue(2, ValueFactory::getBigIntValue(static_cast<int64_t>(50 % 3)));
    tmptuple.
        setNValue(3, ValueFactory::getBigIntValue(static_cast<int64_t>(-200)));
    tmptuple.
        setNValue(4, ValueFactory::getBigIntValue(static_cast<int64_t>(550)));
    TupleSchema::freeTupleSchema(keySchema);
    delete[] searchkey.address();
    bool exceptionThrown = false;
    try
    {
        EXPECT_EQ(false, table->insertTuple(tmptuple));
    }
    catch (SerializableEEException &e)
    {
        exceptionThrown = true;
    }
    EXPECT_TRUE(exceptionThrown);
}

=======
>>>>>>> 1d837970
TEST_F(IndexTest, IntMulti) {
    vector<int> im_column_indices;
    vector<ValueType> im_column_types;
    im_column_indices.push_back(3);
    im_column_types.push_back(VALUE_TYPE_BIGINT);
    init("im",
         BALANCED_TREE_INDEX,
         im_column_indices,
         im_column_types,
         false);
    TableIndex* index = table->index("im");
    EXPECT_EQ(true, index != NULL);

    //EXPECT_EQ( 44000, index->getMemoryEstimate());
    // TODO
}

TEST_F(IndexTest, IntsUnique) {
    vector<int> ixu_column_indices;
    vector<ValueType> ixu_column_types;
    ixu_column_indices.push_back(4);
    ixu_column_indices.push_back(2);
    ixu_column_types.push_back(VALUE_TYPE_BIGINT);
    ixu_column_types.push_back(VALUE_TYPE_BIGINT);
    init("ixu",
         BALANCED_TREE_INDEX,
         ixu_column_indices,
         ixu_column_types,
         true);

    TableIndex* index = table->index("ixu");
    EXPECT_EQ(true, index != NULL);

    //EXPECT_EQ( 62520, index->getMemoryEstimate());

    TableTuple tuple(table->schema());
    vector<ValueType> keyColumnTypes(2, VALUE_TYPE_BIGINT);
    vector<int32_t>
        keyColumnLengths(2, NValue::getTupleStorageSize(VALUE_TYPE_BIGINT));
    vector<bool> keyColumnAllowNull(2, true);
    TupleSchema* keySchema =
        TupleSchema::createTupleSchema(keyColumnTypes,
                                       keyColumnLengths,
                                       keyColumnAllowNull,
                                       true);
    TableTuple searchkey(keySchema);
    searchkey.move(new char[searchkey.tupleLength()]);
    searchkey.setNValue(0, ValueFactory::getBigIntValue(static_cast<int64_t>(550)));
    searchkey.setNValue(1, ValueFactory::getBigIntValue(static_cast<int64_t>(2)));
    EXPECT_TRUE(index->moveToKey(&searchkey));

    tuple = index->nextValueAtKey();
    EXPECT_FALSE(tuple.isNullTuple());
    EXPECT_TRUE(ValueFactory::getBigIntValue(50).op_equals(tuple.getNValue(0)).isTrue());
    EXPECT_TRUE(ValueFactory::getBigIntValue(50 % 2).op_equals(tuple.getNValue(1)).isTrue());
    EXPECT_TRUE(ValueFactory::getBigIntValue(50 % 3).op_equals(tuple.getNValue(2)).isTrue());
    EXPECT_TRUE(ValueFactory::getBigIntValue(50 + 20).op_equals(tuple.getNValue(3)).isTrue());
    EXPECT_TRUE(ValueFactory::getBigIntValue(50 * 11).op_equals(tuple.getNValue(4)).isTrue());

    tuple = index->nextValueAtKey();
    EXPECT_TRUE(tuple.isNullTuple());

    searchkey.setNValue(0, ValueFactory::getBigIntValue(static_cast<int64_t>(550)));
    searchkey.setNValue(1, ValueFactory::getBigIntValue(static_cast<int64_t>(1)));
    EXPECT_FALSE(index->moveToKey(&searchkey));
    tuple = index->nextValueAtKey();
    EXPECT_TRUE(tuple.isNullTuple());

    // partial index search test
    searchkey.
        setNValue(0, ValueFactory::getBigIntValue(static_cast<int64_t>(440)));
    searchkey.
        setNValue(1, ValueFactory::getBigIntValue(static_cast<int64_t>(-10000000)));
    index->moveToKeyOrGreater(&searchkey);
    EXPECT_FALSE((tuple = index->nextValue()).isNullTuple());
    EXPECT_TRUE(ValueFactory::getBigIntValue(40).
                op_equals(tuple.getNValue(0)).isTrue());
    EXPECT_TRUE(ValueFactory::getBigIntValue(40 % 2).
                op_equals(tuple.getNValue(1)).isTrue());
    EXPECT_TRUE(ValueFactory::getBigIntValue(40 % 3).
                op_equals(tuple.getNValue(2)).isTrue());
    EXPECT_TRUE(ValueFactory::getBigIntValue(40 + 20).
                op_equals(tuple.getNValue(3)).isTrue());
    EXPECT_TRUE(ValueFactory::getBigIntValue(40 * 11).
                op_equals(tuple.getNValue(4)).isTrue());
    EXPECT_FALSE((tuple = index->nextValue()).isNullTuple());
    EXPECT_TRUE(ValueFactory::getBigIntValue(41).
                op_equals(tuple.getNValue(0)).isTrue());
    EXPECT_TRUE(ValueFactory::getBigIntValue(41 % 2).
                op_equals(tuple.getNValue(1)).isTrue());
    EXPECT_TRUE(ValueFactory::getBigIntValue(41 % 3).
                op_equals(tuple.getNValue(2)).isTrue());
    EXPECT_TRUE(ValueFactory::getBigIntValue(41 + 20).
                op_equals(tuple.getNValue(3)).isTrue());
    EXPECT_TRUE(ValueFactory::getBigIntValue(41 * 11).
                op_equals(tuple.getNValue(4)).isTrue());

    searchkey.
        setNValue(0, ValueFactory::getBigIntValue(static_cast<int64_t>(440)));
    searchkey.
        setNValue(1, ValueFactory::getBigIntValue(static_cast<int64_t>(10000000)));
    index->moveToKeyOrGreater(&searchkey);
    EXPECT_FALSE((tuple = index->nextValue()).isNullTuple());
    EXPECT_TRUE(ValueFactory::getBigIntValue(41).
                op_equals(tuple.getNValue(0)).isTrue());
    EXPECT_TRUE(ValueFactory::getBigIntValue(41 % 2).
                op_equals(tuple.getNValue(1)).isTrue());
    EXPECT_TRUE(ValueFactory::getBigIntValue(41 % 3).
                op_equals(tuple.getNValue(2)).isTrue());
    EXPECT_TRUE(ValueFactory::getBigIntValue(41 + 20).
                op_equals(tuple.getNValue(3)).isTrue());
    EXPECT_TRUE(ValueFactory::getBigIntValue(41 * 11).
                op_equals(tuple.getNValue(4)).isTrue());
    EXPECT_FALSE((tuple = index->nextValue()).isNullTuple());
    EXPECT_TRUE(ValueFactory::getBigIntValue(42).
                op_equals(tuple.getNValue(0)).isTrue());
    EXPECT_TRUE(ValueFactory::getBigIntValue(42 % 2).
                op_equals(tuple.getNValue(1)).isTrue());
    EXPECT_TRUE(ValueFactory::getBigIntValue(42 % 3).
                op_equals(tuple.getNValue(2)).isTrue());
    EXPECT_TRUE(ValueFactory::getBigIntValue(42 + 20).
                op_equals(tuple.getNValue(3)).isTrue());
    EXPECT_TRUE(ValueFactory::getBigIntValue(42 * 11).
                op_equals(tuple.getNValue(4)).isTrue());

    // moveToGreaterThanKey test
    searchkey.
        setNValue(0, ValueFactory::getBigIntValue(static_cast<int64_t>(330)));
    searchkey.
        setNValue(1, ValueFactory::getBigIntValue(static_cast<int64_t>(30%3)));
    index->moveToGreaterThanKey(&searchkey);
    EXPECT_FALSE((tuple = index->nextValue()).isNullTuple());
    EXPECT_TRUE(ValueFactory::getBigIntValue(31).
                op_equals(tuple.getNValue(0)).isTrue());
    EXPECT_TRUE(ValueFactory::getBigIntValue(31 % 2).
                op_equals(tuple.getNValue(1)).isTrue());
    EXPECT_TRUE(ValueFactory::getBigIntValue(31 % 3).
                op_equals(tuple.getNValue(2)).isTrue());
    EXPECT_TRUE(ValueFactory::getBigIntValue(31 + 20).
                op_equals(tuple.getNValue(3)).isTrue());
    EXPECT_TRUE(ValueFactory::getBigIntValue(31 * 11).
                op_equals(tuple.getNValue(4)).isTrue());

    TableTuple &tmptuple = table->tempTuple();
    tmptuple.
        setNValue(0, ValueFactory::getBigIntValue(static_cast<int16_t>(1234)));
    tmptuple.
        setNValue(1, ValueFactory::getBigIntValue(static_cast<int64_t>(0)));
    tmptuple.
        setNValue(2, ValueFactory::getBigIntValue(static_cast<int64_t>(3333)));
    tmptuple.
        setNValue(3, ValueFactory::getBigIntValue(static_cast<int64_t>(-200)));
    tmptuple.
        setNValue(4, ValueFactory::getBigIntValue(static_cast<int64_t>(550)));
    EXPECT_EQ(true, table->insertTuple(tmptuple));
    tmptuple.
        setNValue(0, ValueFactory::getBigIntValue(static_cast<int16_t>(1235)));
    tmptuple.
        setNValue(1, ValueFactory::getBigIntValue(static_cast<int64_t>(0)));
    tmptuple.
        setNValue(2, ValueFactory::getBigIntValue(static_cast<int64_t>(50 % 3)));
    tmptuple.
        setNValue(3, ValueFactory::getBigIntValue(static_cast<int64_t>(-200)));
    tmptuple.
        setNValue(4, ValueFactory::getBigIntValue(static_cast<int64_t>(550)));
    bool exceptionThrown = false;
    try
    {
        EXPECT_EQ(false, table->insertTuple(tmptuple));
    }
    catch (SerializableEEException &e)
    {
        exceptionThrown = true;
    }
    EXPECT_TRUE(exceptionThrown);
    TupleSchema::freeTupleSchema(keySchema);
    delete[] searchkey.address();
}

TEST_F(IndexTest, IntsMulti) {
    vector<int> ixm_column_indices;
    vector<ValueType> ixm_column_types;
    ixm_column_indices.push_back(4);
    ixm_column_indices.push_back(2);
    ixm_column_types.push_back(VALUE_TYPE_BIGINT);
    ixm_column_types.push_back(VALUE_TYPE_BIGINT);
    init("ixm2",
         BALANCED_TREE_INDEX,
         ixm_column_indices,
         ixm_column_types,
         false);

    TableIndex* index = table->index("ixm2");
    EXPECT_EQ(true, index != NULL);

    //EXPECT_EQ( 52000, index->getMemoryEstimate());

    TableTuple tuple(table->schema());
    vector<ValueType> keyColumnTypes(2, VALUE_TYPE_BIGINT);
    vector<int32_t>
        keyColumnLengths(2, NValue::getTupleStorageSize(VALUE_TYPE_BIGINT));
    vector<bool> keyColumnAllowNull(2, true);
    TupleSchema* keySchema =
        TupleSchema::createTupleSchema(keyColumnTypes,
                                       keyColumnLengths,
                                       keyColumnAllowNull,
                                       true);
    TableTuple searchkey(keySchema);
    searchkey.move(new char[searchkey.tupleLength()]);
    searchkey.setNValue(0, ValueFactory::getBigIntValue(static_cast<int64_t>(550)));
    searchkey.setNValue(1, ValueFactory::getBigIntValue(static_cast<int64_t>(2)));
    EXPECT_TRUE(index->moveToKey(&searchkey));

    tuple = index->nextValueAtKey();
    EXPECT_FALSE(tuple.isNullTuple());
    EXPECT_TRUE(ValueFactory::getBigIntValue(50).op_equals(tuple.getNValue(0)).isTrue());
    EXPECT_TRUE(ValueFactory::getBigIntValue(50 % 2).op_equals(tuple.getNValue(1)).isTrue());
    EXPECT_TRUE(ValueFactory::getBigIntValue(50 % 3).op_equals(tuple.getNValue(2)).isTrue());
    EXPECT_TRUE(ValueFactory::getBigIntValue(50 + 20).op_equals(tuple.getNValue(3)).isTrue());
    EXPECT_TRUE(ValueFactory::getBigIntValue(50 * 11).op_equals(tuple.getNValue(4)).isTrue());

    tuple = index->nextValueAtKey();
    EXPECT_TRUE(tuple.isNullTuple());

    searchkey.setNValue(0, ValueFactory::getBigIntValue(static_cast<int64_t>(550)));
    searchkey.setNValue(1, ValueFactory::getBigIntValue(static_cast<int64_t>(1)));
    EXPECT_FALSE(index->moveToKey(&searchkey));
    tuple = index->nextValueAtKey();
    EXPECT_TRUE(tuple.isNullTuple());

    // partial index search test
    searchkey.
        setNValue(0, ValueFactory::getBigIntValue(static_cast<int64_t>(440)));
    searchkey.
        setNValue(1, ValueFactory::getBigIntValue(static_cast<int64_t>(-10000000)));

    index->moveToKeyOrGreater(&searchkey);
    EXPECT_FALSE((tuple = index->nextValue()).isNullTuple());
    EXPECT_TRUE(ValueFactory::getBigIntValue(40).
                op_equals(tuple.getNValue(0)).isTrue());
    EXPECT_TRUE(ValueFactory::getBigIntValue(40 % 2).
                op_equals(tuple.getNValue(1)).isTrue());
    EXPECT_TRUE(ValueFactory::getBigIntValue(40 % 3).
                op_equals(tuple.getNValue(2)).isTrue());
    EXPECT_TRUE(ValueFactory::getBigIntValue(40 + 20).
                op_equals(tuple.getNValue(3)).isTrue());
    EXPECT_TRUE(ValueFactory::getBigIntValue(40 * 11).
                op_equals(tuple.getNValue(4)).isTrue());
    EXPECT_FALSE((tuple = index->nextValue()).isNullTuple());
    EXPECT_TRUE(ValueFactory::getBigIntValue(41).
                op_equals(tuple.getNValue(0)).isTrue());
    EXPECT_TRUE(ValueFactory::getBigIntValue(41 % 2).
                op_equals(tuple.getNValue(1)).isTrue());
    EXPECT_TRUE(ValueFactory::getBigIntValue(41 % 3).
                op_equals(tuple.getNValue(2)).isTrue());
    EXPECT_TRUE(ValueFactory::getBigIntValue(41 + 20).
                op_equals(tuple.getNValue(3)).isTrue());
    EXPECT_TRUE(ValueFactory::getBigIntValue(41 * 11).
                op_equals(tuple.getNValue(4)).isTrue());

    searchkey.
        setNValue(0, ValueFactory::getBigIntValue(static_cast<int64_t>(440)));
    searchkey.
        setNValue(1, ValueFactory::getBigIntValue(static_cast<int64_t>(10000000)));
    index->moveToKeyOrGreater(&searchkey);
    EXPECT_FALSE((tuple = index->nextValue()).isNullTuple());
    EXPECT_TRUE(ValueFactory::getBigIntValue(41).
                op_equals(tuple.getNValue(0)).isTrue());
    EXPECT_TRUE(ValueFactory::getBigIntValue(41 % 2).
                op_equals(tuple.getNValue(1)).isTrue());
    EXPECT_TRUE(ValueFactory::getBigIntValue(41 % 3).
                op_equals(tuple.getNValue(2)).isTrue());
    EXPECT_TRUE(ValueFactory::getBigIntValue(41 + 20).
                op_equals(tuple.getNValue(3)).isTrue());
    EXPECT_TRUE(ValueFactory::getBigIntValue(41 * 11).
                op_equals(tuple.getNValue(4)).isTrue());
    EXPECT_FALSE((tuple = index->nextValue()).isNullTuple());
    EXPECT_TRUE(ValueFactory::getBigIntValue(42).
                op_equals(tuple.getNValue(0)).isTrue());
    EXPECT_TRUE(ValueFactory::getBigIntValue(42 % 2).
                op_equals(tuple.getNValue(1)).isTrue());
    EXPECT_TRUE(ValueFactory::getBigIntValue(42 % 3).
                op_equals(tuple.getNValue(2)).isTrue());
    EXPECT_TRUE(ValueFactory::getBigIntValue(42 + 20).
                op_equals(tuple.getNValue(3)).isTrue());
    EXPECT_TRUE(ValueFactory::getBigIntValue(42 * 11).
                op_equals(tuple.getNValue(4)).isTrue());

    // moveToGreaterThanKey test
    searchkey.
        setNValue(0, ValueFactory::getBigIntValue(static_cast<int64_t>(330)));
    searchkey.
        setNValue(1, ValueFactory::getBigIntValue(static_cast<int64_t>(30%3)));

    index->moveToGreaterThanKey(&searchkey);
    EXPECT_FALSE((tuple = index->nextValue()).isNullTuple());
    EXPECT_TRUE(ValueFactory::getBigIntValue(31).
                op_equals(tuple.getNValue(0)).isTrue());
    EXPECT_TRUE(ValueFactory::getBigIntValue(31 % 2).
                op_equals(tuple.getNValue(1)).isTrue());
    EXPECT_TRUE(ValueFactory::getBigIntValue(31 % 3).
                op_equals(tuple.getNValue(2)).isTrue());
    EXPECT_TRUE(ValueFactory::getBigIntValue(31 + 20).
                op_equals(tuple.getNValue(3)).isTrue());
    EXPECT_TRUE(ValueFactory::getBigIntValue(31 * 11).
                op_equals(tuple.getNValue(4)).isTrue());

    TableTuple& tmptuple = table->tempTuple();
    tmptuple.
        setNValue(0, ValueFactory::getBigIntValue(static_cast<int64_t>(1234)));
    tmptuple.
        setNValue(1, ValueFactory::getBigIntValue(static_cast<int64_t>(0)));
    tmptuple.
        setNValue(2, ValueFactory::getBigIntValue(static_cast<int64_t>(3333)));
    tmptuple.
        setNValue(3, ValueFactory::getBigIntValue(static_cast<int64_t>(-200)));
    tmptuple.
        setNValue(4, ValueFactory::getBigIntValue(static_cast<int64_t>(550)));
    EXPECT_EQ(true, table->insertTuple(tmptuple));
    tmptuple.
        setNValue(0, ValueFactory::getBigIntValue(static_cast<int64_t>(12345)));
    tmptuple.
        setNValue(1, ValueFactory::getBigIntValue(static_cast<int64_t>(0)));
    tmptuple.
        setNValue(2, ValueFactory::getBigIntValue(static_cast<int64_t>(50 %3)));
    tmptuple.
        setNValue(3, ValueFactory::getBigIntValue(static_cast<int64_t>(-200)));
    tmptuple.
        setNValue(4, ValueFactory::getBigIntValue(static_cast<int64_t>(550)));
    EXPECT_EQ(true, table->insertTuple(tmptuple));
    TupleSchema::freeTupleSchema(keySchema);
    delete[] searchkey.address();
}

TEST_F(IndexTest, TupleKeyUnique) {

    // make a tuple with the index key schema
    int indexWidth = 40;
    vector<bool> keyColumnAllowNull(indexWidth, true);
    vector<ValueType> keyColumnTypes(indexWidth, VALUE_TYPE_BIGINT);
    vector<int32_t> keyColumnLengths(indexWidth, NValue::getTupleStorageSize(VALUE_TYPE_BIGINT));
    TupleSchema *keySchema = TupleSchema::createTupleSchema(keyColumnTypes, keyColumnLengths, keyColumnAllowNull, true);
    TableTuple searchkey(keySchema);
    // provide storage for search key tuple
    searchkey.move(new char[searchkey.tupleLength()]);

    // TEST that factory returns an index.
    initWideTable("ixu_wide");
    TableIndex* index = table->index("ixu_wide");
    EXPECT_EQ(true, index != NULL);

    //EXPECT_EQ( 280, index->getMemoryEstimate());

    // make a tuple with the table's schema
    TableTuple tuple(table->schema());
    char tuplestorage[tuple.tupleLength()];

    // TEST checkForIndexChange replaceEntry

    // TEST exists
    tuple.move(tuplestorage);
    setWideTableToRow(tuple, 2);
    EXPECT_TRUE(index->exists(&tuple));

    tuple.move(tuplestorage);
    setWideTableToRow(tuple, 100); // this tuple does not exist.
    EXPECT_FALSE(index->exists(&tuple));

    // TEST moveToKey and nextValueAtKey
    int64_t row = 2;
    setWideIndexToRow(searchkey, row);
    EXPECT_TRUE(index->moveToKey(&searchkey));
    tuple = index->nextValueAtKey();
    EXPECT_FALSE(tuple.isNullTuple());
    verifyWideRow(tuple, row);
    tuple = index->nextValueAtKey();
    EXPECT_TRUE(tuple.isNullTuple());

    // TEST remove tuple
    // remove the tuple found above from the table (which updates the index)
    setWideIndexToRow(searchkey, 2);  // DELETE row 2.
    EXPECT_TRUE(index->moveToKey(&searchkey));
    tuple = index->nextValueAtKey();
    bool deleted = table->deleteTuple(tuple, true);
    EXPECT_TRUE(deleted);

    // and now that tuple is gone
    EXPECT_FALSE(index->moveToKey(&searchkey));
    tuple = index->nextValueAtKey();
    EXPECT_TRUE(tuple.isNullTuple());

    tuple.move(tuplestorage);
    setWideTableToRow(tuple, 2);
    EXPECT_FALSE(index->exists(&tuple));

    // TEST moveToKeyOrGreater nextValue

    // TEST moveToGreaterThanKey

    // TEST moveToEnd



    TupleSchema::freeTupleSchema(keySchema);
    delete[] searchkey.address();
}

int main()
{
    return TestSuite::globalInstance()->runAll();
}<|MERGE_RESOLUTION|>--- conflicted
+++ resolved
@@ -404,88 +404,6 @@
     // TODO
 }
 
-<<<<<<< HEAD
-TEST_F(IndexTest, ArrayUnique) {
-    vector<int> iu_column_indices;
-    vector<ValueType> iu_column_types;
-    iu_column_indices.push_back(0);
-    iu_column_types.push_back(VALUE_TYPE_BIGINT);
-    init("iu2",
-         HASH_TABLE_INDEX,
-         iu_column_indices,
-         iu_column_types,
-         true);
-    TableIndex* index = table->index("iu2");
-    EXPECT_EQ(true, index != NULL);
-
-    TableTuple tuple(table->schema());
-    vector<ValueType> keyColumnTypes(1, VALUE_TYPE_BIGINT);
-    vector<int32_t>
-        keyColumnLengths(1, NValue::getTupleStorageSize(VALUE_TYPE_BIGINT));
-    vector<bool> keyColumnAllowNull(1, true);
-    TupleSchema* keySchema =
-        TupleSchema::createTupleSchema(keyColumnTypes,
-                                       keyColumnLengths,
-                                       keyColumnAllowNull,
-                                       true);
-    TableTuple searchkey(keySchema);
-    searchkey.move(new char[searchkey.tupleLength()]);
-    searchkey.setNValue(0, ValueFactory::getBigIntValue(static_cast<int64_t>(50)));
-    EXPECT_TRUE(index->moveToKey(&searchkey));
-    tuple = index->nextValueAtKey();
-    EXPECT_FALSE(tuple.isNullTuple());
-
-    EXPECT_TRUE(ValueFactory::getBigIntValue(50).op_equals(tuple.getNValue(0)).isTrue());
-    EXPECT_TRUE(ValueFactory::getBigIntValue(50 % 2).op_equals(tuple.getNValue(1)).isTrue());
-    EXPECT_TRUE(ValueFactory::getBigIntValue(50 % 3).op_equals(tuple.getNValue(2)).isTrue());
-    EXPECT_TRUE(ValueFactory::getBigIntValue(50 + 20).op_equals(tuple.getNValue(3)).isTrue());
-    EXPECT_TRUE(ValueFactory::getBigIntValue(50 * 11).op_equals(tuple.getNValue(4)).isTrue());
-
-    tuple = index->nextValueAtKey();
-    EXPECT_TRUE(tuple.isNullTuple());
-
-    searchkey.setNValue(0, ValueFactory::getBigIntValue(static_cast<int64_t>(1001)));
-    EXPECT_FALSE(index->moveToKey(&searchkey));
-    tuple = index->nextValueAtKey();
-    EXPECT_TRUE(tuple.isNullTuple());
-
-    TableTuple &tmptuple = table->tempTuple();
-    tmptuple.
-        setNValue(0, ValueFactory::getBigIntValue(static_cast<int64_t>(1234)));
-    tmptuple.setNValue(1, ValueFactory::getBigIntValue(0));
-    tmptuple.
-        setNValue(2, ValueFactory::getBigIntValue(static_cast<int64_t>(3333)));
-    tmptuple.
-        setNValue(3, ValueFactory::getBigIntValue(static_cast<int64_t>(-200)));
-    tmptuple.
-        setNValue(4, ValueFactory::getBigIntValue(static_cast<int64_t>(550)));
-    EXPECT_EQ(true, table->insertTuple(tmptuple));
-    tmptuple.
-        setNValue(0, ValueFactory::getBigIntValue(static_cast<int64_t>(1234)));
-    tmptuple.
-        setNValue(1, ValueFactory::getBigIntValue(0));
-    tmptuple.
-        setNValue(2, ValueFactory::getBigIntValue(static_cast<int64_t>(50 % 3)));
-    tmptuple.
-        setNValue(3, ValueFactory::getBigIntValue(static_cast<int64_t>(-200)));
-    tmptuple.
-        setNValue(4, ValueFactory::getBigIntValue(static_cast<int64_t>(550)));
-    TupleSchema::freeTupleSchema(keySchema);
-    delete[] searchkey.address();
-    bool exceptionThrown = false;
-    try
-    {
-        EXPECT_EQ(false, table->insertTuple(tmptuple));
-    }
-    catch (SerializableEEException &e)
-    {
-        exceptionThrown = true;
-    }
-    EXPECT_TRUE(exceptionThrown);
-}
-
-=======
->>>>>>> 1d837970
 TEST_F(IndexTest, IntMulti) {
     vector<int> im_column_indices;
     vector<ValueType> im_column_types;
